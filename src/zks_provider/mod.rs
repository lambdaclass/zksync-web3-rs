--- conflicted
+++ resolved
@@ -839,14 +839,7 @@
             _overrides,
         )
         .await?;
-<<<<<<< HEAD
-        let pending_transaction = self.send_transaction(tx, None).await?;
-        let transaction_hash = pending_transaction.tx_hash();
-
-        Ok((Vec::new(), transaction_hash))
-=======
         self.send_transaction(tx, None).await
->>>>>>> 54c2145c
     }
 
     async fn wait_for_finalize(
