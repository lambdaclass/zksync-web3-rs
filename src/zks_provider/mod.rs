--- conflicted
+++ resolved
@@ -1,10 +1,6 @@
 use async_trait::async_trait;
 use ethers::{
-<<<<<<< HEAD
-    abi::{HumanReadableParser, Token},
-=======
     abi::{encode, HumanReadableParser, Token, Tokenizable, Tokenize},
->>>>>>> 3486f0eb
     prelude::{
         k256::{
             ecdsa::{RecoveryId, Signature as RecoverableSignature},
@@ -31,13 +27,8 @@
 use crate::{
     eip712::{Eip712Meta, Eip712Transaction, Eip712TransactionRequest},
     zks_utils::{
-<<<<<<< HEAD
-        self, DEFAULT_GAS, EIP712_TX_TYPE, ERA_CHAIN_ID, ETH_CHAIN_ID, MAX_FEE_PER_GAS,
-        MAX_PRIORITY_FEE_PER_GAS,
-=======
         self, is_precompile, DEFAULT_GAS, EIP712_TX_TYPE, ERA_CHAIN_ID, ETH_CHAIN_ID,
         MAX_FEE_PER_GAS, MAX_PRIORITY_FEE_PER_GAS,
->>>>>>> 3486f0eb
     },
     zks_wallet::Overrides,
 };
@@ -1822,7 +1813,10 @@
                 .await
                 .unwrap();
 
-        assert_eq!(incremented_value, (value_to_set + 1_u64).into_tokens());
+        assert_eq!(
+            incremented_value,
+            (value_to_set.parse::<u64>().unwrap() + 1_u64).into_tokens()
+        );
     }
 
     #[tokio::test]
@@ -1843,12 +1837,6 @@
             .await
             .unwrap();
 
-<<<<<<< HEAD
-        assert_eq!(
-            incremented_value,
-            (value_to_set.parse::<u64>().unwrap() + 1_u64).into_tokens()
-        );
-=======
         assert_eq!(output, String::from("Hello World!").into_tokens());
     }
 
@@ -1893,6 +1881,5 @@
             .into_tokens()
         );
         assert_eq!(known_return_type_output, U256::from(2_u64).into_tokens());
->>>>>>> 3486f0eb
     }
 }