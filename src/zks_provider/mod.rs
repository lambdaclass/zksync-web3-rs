use async_trait::async_trait;
use ethers::{
    abi::{HumanReadableParser, Token, Tokenize},
    prelude::{
        k256::{
            ecdsa::{RecoveryId, Signature as RecoverableSignature},
            schnorr::signature::hazmat::PrehashSigner,
        },
        SignerMiddleware,
    },
    providers::{JsonRpcClient, Middleware, Provider, ProviderError},
    signers::{Signer, Wallet},
    types::{
        transaction::{eip2718::TypedTransaction, eip712::Eip712Error},
        Address, BlockNumber, Eip1559TransactionRequest, Signature, TransactionReceipt, TxHash,
        H256, U256, U64,
    },
};
use ethers_contract::providers::PendingTransaction;
use serde::Serialize;
use serde_json::json;
use std::{collections::HashMap, fmt::Debug, time::Duration};
use tokio::time::Instant;

pub mod types;
use types::Fee;

use crate::{
    eip712::{Eip712Meta, Eip712Transaction, Eip712TransactionRequest},
    zks_utils::{self, DEFAULT_GAS, EIP712_TX_TYPE, MAX_FEE_PER_GAS, MAX_PRIORITY_FEE_PER_GAS},
    zks_wallet::{CallRequest, Overrides},
};

use self::types::{
    BlockDetails, BlockRange, BridgeContracts, DebugTrace, L1BatchDetails, Proof, TokenInfo,
    TracerConfig, Transaction, TransactionDetails,
};

/// This trait wraps every JSON-RPC call specified in zkSync Era's documentation
/// https://era.zksync.io/docs/api/api.html#zksync-era-json-rpc-methods
#[async_trait]
pub trait ZKSProvider {
    type Provider: JsonRpcClient;
    type ZKProvider: JsonRpcClient;

    async fn zk_estimate_gas<T>(&self, transaction: T) -> Result<U256, ProviderError>
    where
        T: Debug + Serialize + Send + Sync;

    /// Returns the fee for the transaction.
    async fn estimate_fee<T>(&self, transaction: T) -> Result<Fee, ProviderError>
    where
        T: Debug + Serialize + Send + Sync;

    /// Returns an estimate of the gas required for a L1 to L2 transaction.
    async fn estimate_gas_l1_to_l2<T>(&self, transaction: T) -> Result<U256, ProviderError>
    where
        T: Debug + Serialize + Send + Sync;

    /// Returns all balances for confirmed tokens given by an account address.
    async fn get_all_account_balances(
        &self,
        address: Address,
    ) -> Result<HashMap<Address, U256>, ProviderError>;

    /// Returns additional zkSync-specific information about the L2 block.
    /// * `committed`: The batch is closed and the state transition it creates exists on layer 1.
    /// * `proven`: The batch proof has been created, submitted, and accepted on layer 1.
    /// * `executed`: The batch state transition has been executed on L1; meaning the root state has been updated.
    async fn get_block_details<T>(&self, block: T) -> Result<Option<BlockDetails>, ProviderError>
    where
        T: Into<U64> + Send + Sync + Serialize + Debug;

    /// Returns L1/L2 addresses of default bridges.
    async fn get_bridge_contracts(&self) -> Result<BridgeContracts, ProviderError>;

    /// Returns bytecode of a transaction given by its hash.
    async fn get_bytecode_by_hash(&self, hash: H256) -> Result<Option<Vec<u8>>, ProviderError>;

    /// Returns [address, symbol, name, and decimal] information of all tokens within a range of ids given by parameters `from` and `limit`.
    ///
    /// **Confirmed** in the method name means the method returns any token bridged to zkSync via the official bridge.
    ///
    /// > This method is mainly used by the zkSync team as it relates to a database query where the primary keys relate to the given ids.
    async fn get_confirmed_tokens(
        &self,
        from: u32,
        limit: u8,
    ) -> Result<Vec<TokenInfo>, ProviderError>;

    /// Returns the range of blocks contained within a batch given by batch number.
    ///
    /// The range is given by beginning/end block numbers in hexadecimal.
    async fn get_l1_batch_block_range<T>(&self, batch: T) -> Result<BlockRange, ProviderError>
    where
        T: Into<U64> + Send + Sync + Serialize + Debug;

    /// Returns data pertaining to a given batch.
    async fn get_l1_batch_details<T>(&self, batch: T) -> Result<L1BatchDetails, ProviderError>
    where
        T: Into<U64> + Send + Sync + Serialize + Debug;

    /// Given a transaction hash, and an index of the L2 to L1 log produced within the
    /// transaction, it returns the proof for the corresponding L2 to L1 log.
    ///
    /// The index of the log that can be obtained from the transaction receipt (it
    /// includes a list of every log produced by the transaction).
    async fn get_l2_to_l1_log_proof(
        &self,
        tx_hash: H256,
        l2_to_l1_log_index: Option<u64>,
    ) -> Result<Option<Proof>, ProviderError>;

    /// Given a block, a sender, a message, and an optional message log index in the
    /// block containing the L1->L2 message, it returns the proof for the message sent
    /// via the L1Messenger system contract.
    async fn get_l2_to_l1_msg_proof<T>(
        &self,
        block: T,
        sender: Address,
        msg: H256,
        l2_log_position: Option<u64>,
    ) -> Result<Option<Proof>, ProviderError>
    where
        T: Into<U64> + Send + Sync + Serialize + Debug;

    /// Returns the address of the zkSync Era contract.
    async fn get_main_contract(&self) -> Result<Address, ProviderError>;

    /// Returns data of transactions in a block.
    async fn get_raw_block_transactions<T>(
        &self,
        block: T,
    ) -> Result<Vec<Transaction>, ProviderError>
    where
        T: Into<U64> + Send + Sync + Serialize + Debug;

    /// Returns the address of the [testnet paymaster](https://era.zksync.io/docs/dev/developer-guides/aa.html#testnet-paymaster): the paymaster that is available
    /// on testnets and enables paying fees in ERC-20 compatible tokens.
    async fn get_testnet_paymaster(&self) -> Result<Address, ProviderError>;

    /// Returns the price of a given token in USD.
    async fn get_token_price(&self, address: Address) -> Result<String, ProviderError>;

    /// Returns data from a specific transaction given by the transaction hash.
    async fn get_transaction_details(
        &self,
        hash: H256,
    ) -> Result<Option<TransactionDetails>, ProviderError>;

    /// Returns the latest L1 batch number.
    async fn get_l1_batch_number(&self) -> Result<U256, ProviderError>;

    /// Returns the chain id of the underlying L1.
    async fn get_l1_chain_id(&self) -> Result<U256, ProviderError>;

    /// Returns debug trace of all executed calls contained in a block given by its L2 hash.
    async fn debug_trace_block_by_hash(
        &self,
        hash: H256,
        options: Option<TracerConfig>,
    ) -> Result<DebugTrace, ProviderError>;

    /// Returns debug trace of all executed calls contained in a block given by its L2 block number.
    async fn debug_trace_block_by_number<T>(
        &self,
        block: T,
        options: Option<TracerConfig>,
    ) -> Result<DebugTrace, ProviderError>
    where
        T: Into<U64> + Send + Sync + Serialize + Debug;

    /// Returns debug trace containing information on a specific calls given by the call request.
    async fn debug_trace_call<R, T>(
        &self,
        request: R,
        block: Option<T>,
        options: Option<TracerConfig>,
    ) -> Result<DebugTrace, ProviderError>
    where
        R: Debug + Serialize + Send + Sync,
        T: Into<U64> + Send + Sync + Serialize + Debug;

    /// Uses the EVM's callTracer to return a debug trace of a specific transaction given by its transaction hash.
    async fn debug_trace_transaction(
        &self,
        hash: H256,
        options: Option<TracerConfig>,
    ) -> Result<DebugTrace, ProviderError>;

    async fn send_eip712<D>(
        &self,
        wallet: &Wallet<D>,
        contract_address: Address,
        function_signature: &str,
        function_parameters: Option<Vec<String>>,
        overrides: Option<Overrides>,
    ) -> Result<PendingTransaction<Self::ZKProvider>, ProviderError>
    where
        D: PrehashSigner<(RecoverableSignature, RecoveryId)> + Send + Sync;

    async fn send<D>(
        &self,
        wallet: &Wallet<D>,
        contract_address: Address,
        function_signature: &str,
        function_parameters: Option<Vec<String>>,
        overrides: Option<Overrides>,
    ) -> Result<PendingTransaction<Self::Provider>, ProviderError>
    where
        D: PrehashSigner<(RecoverableSignature, RecoveryId)> + Send + Sync;

    async fn wait_for_finalize(
        &self,
        transaction_receipt: TxHash,
        polling_time_in_seconds: Option<Duration>,
        timeout_in_seconds: Option<Duration>,
    ) -> Result<TransactionReceipt, ProviderError>;

    async fn call(&self, request: &CallRequest) -> Result<Vec<Token>, ProviderError>;

    async fn send_transaction_eip712<T, D>(
        &self,
        wallet: &Wallet<D>,
        transaction: T,
    ) -> Result<PendingTransaction<Self::ZKProvider>, ProviderError>
    where
        T: TryInto<Eip712TransactionRequest> + Send + Sync + Debug,
        D: PrehashSigner<(RecoverableSignature, RecoveryId)> + Send + Sync;
}

#[async_trait]
impl<M: Middleware + ZKSProvider, S: Signer> ZKSProvider for SignerMiddleware<M, S> {
    type Provider = <M as Middleware>::Provider;
    type ZKProvider = <M as ZKSProvider>::ZKProvider;

    async fn zk_estimate_gas<T>(&self, transaction: T) -> Result<U256, ProviderError>
    where
        T: Debug + Serialize + Send + Sync,
    {
        <M as ZKSProvider>::zk_estimate_gas(self.inner(), transaction).await
    }

    async fn estimate_fee<T>(&self, transaction: T) -> Result<Fee, ProviderError>
    where
        T: Debug + Serialize + Send + Sync,
    {
        self.inner().estimate_fee(transaction).await
    }

    async fn estimate_gas_l1_to_l2<T>(&self, transaction: T) -> Result<U256, ProviderError>
    where
        T: Debug + Serialize + Send + Sync,
    {
        self.inner().estimate_gas_l1_to_l2(transaction).await
    }

    async fn get_all_account_balances(
        &self,
        address: Address,
    ) -> Result<HashMap<Address, U256>, ProviderError> {
        self.inner().get_all_account_balances(address).await
    }

    async fn get_block_details<T>(&self, block: T) -> Result<Option<BlockDetails>, ProviderError>
    where
        T: Into<U64> + Send + Sync + Serialize + Debug,
    {
        self.inner().get_block_details(block).await
    }

    async fn get_bridge_contracts(&self) -> Result<BridgeContracts, ProviderError> {
        self.inner().get_bridge_contracts().await
    }

    async fn get_bytecode_by_hash(&self, hash: H256) -> Result<Option<Vec<u8>>, ProviderError> {
        self.inner().get_bytecode_by_hash(hash).await
    }

    async fn get_confirmed_tokens(
        &self,
        from: u32,
        limit: u8,
    ) -> Result<Vec<TokenInfo>, ProviderError> {
        self.inner().get_confirmed_tokens(from, limit).await
    }

    async fn get_l1_batch_block_range<T>(&self, batch_id: T) -> Result<BlockRange, ProviderError>
    where
        T: Into<U64> + Send + Sync + Serialize + Debug,
    {
        self.inner().get_l1_batch_block_range(batch_id).await
    }

    async fn get_l1_batch_details<T>(&self, batch_id: T) -> Result<L1BatchDetails, ProviderError>
    where
        T: Into<U64> + Send + Sync + Serialize + Debug,
    {
        self.inner().get_l1_batch_details(batch_id).await
    }

    async fn get_l2_to_l1_log_proof(
        &self,
        tx_hash: H256,
        l2_to_l1_log_index: Option<u64>,
    ) -> Result<Option<Proof>, ProviderError> {
        self.inner()
            .get_l2_to_l1_log_proof(tx_hash, l2_to_l1_log_index)
            .await
    }

    async fn get_l2_to_l1_msg_proof<T>(
        &self,
        block: T,
        sender: Address,
        msg: H256,
        l2_log_position: Option<u64>,
    ) -> Result<Option<Proof>, ProviderError>
    where
        T: Into<U64> + Send + Sync + Serialize + Debug,
    {
        self.inner()
            .get_l2_to_l1_msg_proof(block, sender, msg, l2_log_position)
            .await
    }

    async fn get_main_contract(&self) -> Result<Address, ProviderError> {
        self.inner().get_main_contract().await
    }

    async fn get_raw_block_transactions<T>(
        &self,
        block: T,
    ) -> Result<Vec<Transaction>, ProviderError>
    where
        T: Into<U64> + Send + Sync + Serialize + Debug,
    {
        self.inner().get_raw_block_transactions(block).await
    }

    async fn get_testnet_paymaster(&self) -> Result<Address, ProviderError> {
        self.inner().get_testnet_paymaster().await
    }

    async fn get_token_price(&self, address: Address) -> Result<String, ProviderError> {
        self.inner().get_token_price(address).await
    }

    async fn get_transaction_details(
        &self,
        hash: H256,
    ) -> Result<Option<TransactionDetails>, ProviderError> {
        self.inner().get_transaction_details(hash).await
    }

    async fn get_l1_batch_number(&self) -> Result<U256, ProviderError> {
        self.inner().get_l1_batch_number().await
    }

    async fn get_l1_chain_id(&self) -> Result<U256, ProviderError> {
        self.inner().get_l1_chain_id().await
    }

    async fn debug_trace_block_by_hash(
        &self,
        hash: H256,
        options: Option<TracerConfig>,
    ) -> Result<DebugTrace, ProviderError> {
        ZKSProvider::debug_trace_block_by_hash(self.inner(), hash, options).await
    }

    async fn debug_trace_block_by_number<T>(
        &self,
        block: T,
        options: Option<TracerConfig>,
    ) -> Result<DebugTrace, ProviderError>
    where
        T: Into<U64> + Send + Sync + Serialize + Debug,
    {
        ZKSProvider::debug_trace_block_by_number(self.inner(), block, options).await
    }

    async fn debug_trace_call<R, T>(
        &self,
        request: R,
        block: Option<T>,
        options: Option<TracerConfig>,
    ) -> Result<DebugTrace, ProviderError>
    where
        R: Debug + Serialize + Send + Sync,
        T: Into<U64> + Send + Sync + Serialize + Debug,
    {
        ZKSProvider::debug_trace_call(self.inner(), request, block, options).await
    }

    async fn debug_trace_transaction(
        &self,
        hash: H256,
        options: Option<TracerConfig>,
    ) -> Result<DebugTrace, ProviderError> {
        ZKSProvider::debug_trace_transaction(self.inner(), hash, options).await
    }

    async fn send_eip712<D>(
        &self,
        wallet: &Wallet<D>,
        contract_address: Address,
        function_signature: &str,
        function_parameters: Option<Vec<String>>,
        overrides: Option<Overrides>,
    ) -> Result<PendingTransaction<Self::ZKProvider>, ProviderError>
    where
        D: PrehashSigner<(RecoverableSignature, RecoveryId)> + Send + Sync,
    {
        self.inner()
            .send_eip712(
                wallet,
                contract_address,
                function_signature,
                function_parameters,
                overrides,
            )
            .await
    }

    async fn send<D>(
        &self,
        wallet: &Wallet<D>,
        contract_address: Address,
        function_signature: &str,
        function_parameters: Option<Vec<String>>,
        _overrides: Option<Overrides>,
    ) -> Result<PendingTransaction<Self::Provider>, ProviderError>
    where
        D: PrehashSigner<(RecoverableSignature, RecoveryId)> + Send + Sync,
    {
        let tx = build_send_tx(
            self,
            wallet,
            contract_address,
            function_signature,
            function_parameters,
            _overrides,
        )
        .await?;
        self.send_transaction(tx, None)
            .await
            .map_err(|e| ProviderError::CustomError(format!("Error sending transaction: {e:?}")))
    }

    async fn send_transaction_eip712<T, D>(
        &self,
        wallet: &Wallet<D>,
        transaction: T,
    ) -> Result<PendingTransaction<Self::ZKProvider>, ProviderError>
    where
        T: TryInto<Eip712TransactionRequest> + Sync + Send + Debug,
        D: PrehashSigner<(RecoverableSignature, RecoveryId)> + Send + Sync,
    {
        self.inner()
            .send_transaction_eip712(wallet, transaction)
            .await
    }

    async fn wait_for_finalize(
        &self,
        transaction_receipt: TxHash,
        polling_time_in_seconds: Option<Duration>,
        timeout_in_seconds: Option<Duration>,
    ) -> Result<TransactionReceipt, ProviderError> {
        self.inner()
            .wait_for_finalize(
                transaction_receipt,
                polling_time_in_seconds,
                timeout_in_seconds,
            )
            .await
    }

    async fn call(&self, request: &CallRequest) -> Result<Vec<Token>, ProviderError> {
        ZKSProvider::call(self.inner(), request).await
    }
}

#[async_trait]
impl<P: JsonRpcClient> ZKSProvider for Provider<P> {
    type Provider = P;
    type ZKProvider = P;

    async fn zk_estimate_gas<T>(&self, transaction: T) -> Result<U256, ProviderError>
    where
        T: Debug + Serialize + Send + Sync,
    {
        self.request("eth_estimateGas", [transaction]).await
    }

    async fn estimate_fee<T>(&self, transaction: T) -> Result<Fee, ProviderError>
    where
        T: Debug + Serialize + Send + Sync,
    {
        self.request("zks_estimateFee", [transaction]).await
    }

    async fn estimate_gas_l1_to_l2<T>(&self, transaction: T) -> Result<U256, ProviderError>
    where
        T: Debug + Serialize + Send + Sync,
    {
        self.request("zks_estimateGasL1ToL2", [transaction]).await
    }

    async fn get_all_account_balances(
        &self,
        address: Address,
    ) -> Result<HashMap<Address, U256>, ProviderError> {
        self.request("zks_getAllAccountBalances", [address]).await
    }

    async fn get_block_details<T>(&self, block: T) -> Result<Option<BlockDetails>, ProviderError>
    where
        T: Into<U64> + Send + Sync + Serialize + Debug,
    {
        self.request("zks_getBlockDetails", [block]).await
    }

    async fn get_bridge_contracts(&self) -> Result<BridgeContracts, ProviderError> {
        self.request("zks_getBridgeContracts", ()).await
    }

    async fn get_bytecode_by_hash(&self, hash: H256) -> Result<Option<Vec<u8>>, ProviderError> {
        self.request("zks_getBytecodeByHash", [hash]).await
    }

    async fn get_confirmed_tokens(
        &self,
        from: u32,
        limit: u8,
    ) -> Result<Vec<TokenInfo>, ProviderError> {
        self.request("zks_getConfirmedTokens", [from, limit.into()])
            .await
    }

    async fn get_l1_batch_block_range<T>(&self, batch: T) -> Result<BlockRange, ProviderError>
    where
        T: Into<U64> + Send + Sync + Serialize + Debug,
    {
        self.request("zks_getL1BatchBlockRange", [batch]).await
    }

    async fn get_l1_batch_details<T>(&self, batch: T) -> Result<L1BatchDetails, ProviderError>
    where
        T: Into<U64> + Send + Sync + Serialize + Debug,
    {
        self.request("zks_getL1BatchDetails", [batch]).await
    }

    async fn get_l2_to_l1_log_proof(
        &self,
        tx_hash: H256,
        l2_to_l1_log_index: Option<u64>,
    ) -> Result<Option<Proof>, ProviderError> {
        self.request(
            "zks_getL2ToL1LogProof",
            json!([tx_hash, l2_to_l1_log_index]),
        )
        .await
    }

    async fn get_l2_to_l1_msg_proof<T>(
        &self,
        block: T,
        sender: Address,
        msg: H256,
        l2_log_position: Option<u64>,
    ) -> Result<Option<Proof>, ProviderError>
    where
        T: Into<U64> + Send + Sync + Serialize + Debug,
    {
        self.request(
            "zks_getL2ToL1MsgProof",
            json!([block, sender, msg, l2_log_position]),
        )
        .await
    }

    async fn get_main_contract(&self) -> Result<Address, ProviderError> {
        self.request("zks_getMainContract", ()).await
    }

    async fn get_raw_block_transactions<T>(
        &self,
        block: T,
    ) -> Result<Vec<Transaction>, ProviderError>
    where
        T: Into<U64> + Send + Sync + Serialize + Debug,
    {
        self.request("zks_getRawBlockTransactions", [block]).await
    }

    async fn get_testnet_paymaster(&self) -> Result<Address, ProviderError> {
        self.request("zks_getTestnetPaymaster", ()).await
    }

    async fn get_token_price(&self, address: Address) -> Result<String, ProviderError> {
        self.request("zks_getTokenPrice", [address]).await
    }

    async fn get_transaction_details(
        &self,
        hash: H256,
    ) -> Result<Option<TransactionDetails>, ProviderError> {
        self.request("zks_getTransactionDetails", [hash]).await
    }

    async fn get_l1_batch_number(&self) -> Result<U256, ProviderError> {
        self.request("zks_L1BatchNumber", ()).await
    }

    async fn get_l1_chain_id(&self) -> Result<U256, ProviderError> {
        self.request("zks_L1ChainId", ()).await
    }

    async fn debug_trace_block_by_hash(
        &self,
        hash: H256,
        options: Option<TracerConfig>,
    ) -> Result<DebugTrace, ProviderError> {
        let processable_response = self
            .request::<serde_json::Value, serde_json::Value>(
                "debug_traceBlockByHash",
                json!([hash, options]),
            )
            .await?
            .get(0)
            .ok_or(ProviderError::CustomError(
                "error on debug_trace_block_by_hash".to_owned(),
            ))?
            .get("result")
            .ok_or(ProviderError::CustomError(
                "error on debug_trace_block_by_hash".to_owned(),
            ))?
            .clone();
        serde_json::from_value(processable_response).map_err(ProviderError::SerdeJson)
    }

    async fn debug_trace_block_by_number<T>(
        &self,
        block: T,
        options: Option<TracerConfig>,
    ) -> Result<DebugTrace, ProviderError>
    where
        T: Into<U64> + Send + Sync + Serialize + Debug,
    {
        let processable_response = self
            .request::<serde_json::Value, serde_json::Value>(
                "debug_traceBlockByNumber",
                json!([block, options]),
            )
            .await?
            .get(0)
            .ok_or(ProviderError::CustomError(
                "error on debug_trace_block_by_hash".to_owned(),
            ))?
            .get("result")
            .ok_or(ProviderError::CustomError(
                "error on debug_trace_block_by_hash".to_owned(),
            ))?
            .clone();
        serde_json::from_value(processable_response).map_err(ProviderError::SerdeJson)
    }

    async fn debug_trace_call<R, T>(
        &self,
        request: R,
        block: Option<T>,
        options: Option<TracerConfig>,
    ) -> Result<DebugTrace, ProviderError>
    where
        R: Debug + Serialize + Send + Sync,
        T: Into<U64> + Send + Sync + Serialize + Debug,
    {
        self.request("debug_traceCall", json!([request, block, options]))
            .await
    }

    async fn debug_trace_transaction(
        &self,
        hash: H256,
        options: Option<TracerConfig>,
    ) -> Result<DebugTrace, ProviderError> {
        self.request("debug_traceTransaction", json!([hash, options]))
            .await
    }

    async fn send_transaction_eip712<T, D>(
        &self,
        wallet: &Wallet<D>,
        transaction: T,
    ) -> Result<PendingTransaction<Self::ZKProvider>, ProviderError>
    where
        T: TryInto<Eip712TransactionRequest> + Sync + Send + Debug,
        D: PrehashSigner<(RecoverableSignature, RecoveryId)> + Send + Sync,
    {
        let mut request: Eip712TransactionRequest = transaction.try_into().map_err(|_e| {
            ProviderError::CustomError("error on send_transaction_eip712".to_owned())
        })?;

        request = request
            .from(wallet.address())
            .chain_id(wallet.chain_id())
            .nonce(self.get_transaction_count(wallet.address(), None).await?)
            .gas_price(self.get_gas_price().await?)
            .max_fee_per_gas(self.get_gas_price().await?);

        let custom_data = request.clone().custom_data;
        let fee = self.estimate_fee(request.clone()).await?;
        request = request
            .max_priority_fee_per_gas(fee.max_priority_fee_per_gas)
            .max_fee_per_gas(fee.max_fee_per_gas)
            .gas_limit(fee.gas_limit);
        let signable_data: Eip712Transaction = request
            .clone()
            .try_into()
            .map_err(|e: Eip712Error| ProviderError::CustomError(e.to_string()))?;
        let signature: Signature = wallet
            .sign_typed_data(&signable_data)
            .await
            .map_err(|e| ProviderError::CustomError(format!("error signing transaction: {e}")))?;
        request = request.custom_data(custom_data.custom_signature(signature.to_vec()));

        self.send_raw_transaction(
            [&[EIP712_TX_TYPE], &*request.rlp_unsigned()]
                .concat()
                .into(),
        )
        .await
    }

    async fn send_eip712<D>(
        &self,
        wallet: &Wallet<D>,
        contract_address: Address,
        function_signature: &str,
        function_parameters: Option<Vec<String>>,
        overrides: Option<Overrides>,
    ) -> Result<PendingTransaction<Self::ZKProvider>, ProviderError>
    where
        D: PrehashSigner<(RecoverableSignature, RecoveryId)> + Send + Sync,
    {
        // Note: We couldn't implement ProviderError::LexerError because ethers-rs's LexerError is not exposed.
        // TODO check for ECADD precompile address to get the function signature.
        let function = HumanReadableParser::parse_function(function_signature)
            .map_err(|e| ProviderError::CustomError(e.to_string()))?;

        let mut send_request = if let Some(overrides) = overrides {
            Eip712TransactionRequest::from_overrides(overrides)
        } else {
            Eip712TransactionRequest::new()
        };

        let function_args = if let Some(function_args) = function_parameters {
            function
                .decode_input(
                    &zks_utils::encode_args(&function, &function_args)
                        .map_err(|e| ProviderError::CustomError(e.to_string()))?,
                )
                .map_err(|e| ProviderError::CustomError(e.to_string()))?
        } else {
            vec![]
        };

        send_request = send_request
            .r#type(EIP712_TX_TYPE)
            .from(wallet.address())
            .to(contract_address)
            .chain_id(wallet.chain_id())
            .nonce(self.get_transaction_count(wallet.address(), None).await?)
            .gas_price(self.get_gas_price().await?)
            .max_fee_per_gas(self.get_gas_price().await?)
            .data(if !function_args.is_empty() {
                function
                    .encode_input(&function_args)
                    .map_err(|e| ProviderError::CustomError(e.to_string()))?
            } else {
                function.short_signature().into()
            });

        let fee = self.estimate_fee(send_request.clone()).await?;
        send_request = send_request
            .max_priority_fee_per_gas(fee.max_priority_fee_per_gas)
            .max_fee_per_gas(fee.max_fee_per_gas)
            .gas_limit(fee.gas_limit);

        let signable_data: Eip712Transaction = send_request
            .clone()
            .try_into()
            .map_err(|e: Eip712Error| ProviderError::CustomError(e.to_string()))?;
        let signature: Signature = wallet
            .sign_typed_data(&signable_data)
            .await
            .map_err(|e| ProviderError::CustomError(format!("error signing transaction: {e}")))?;
        send_request =
            send_request.custom_data(Eip712Meta::new().custom_signature(signature.to_vec()));

        self.send_raw_transaction(
            [&[EIP712_TX_TYPE], &*send_request.rlp_unsigned()]
                .concat()
                .into(),
        )
        .await
    }

    async fn send<D>(
        &self,
        wallet: &Wallet<D>,
        contract_address: Address,
        function_signature: &str,
        function_parameters: Option<Vec<String>>,
        _overrides: Option<Overrides>,
    ) -> Result<PendingTransaction<Self::Provider>, ProviderError>
    where
        D: PrehashSigner<(RecoverableSignature, RecoveryId)> + Send + Sync,
    {
        let tx = build_send_tx(
            self,
            wallet,
            contract_address,
            function_signature,
            function_parameters,
            _overrides,
        )
        .await?;
        self.send_transaction(tx, None).await
    }

    async fn wait_for_finalize(
        &self,
        tx_hash: TxHash,
        polling_time_in_seconds: Option<Duration>,
        timeout_in_seconds: Option<Duration>,
    ) -> Result<TransactionReceipt, ProviderError> {
        let polling_time_in_seconds = polling_time_in_seconds.unwrap_or(Duration::from_secs(2));
        let mut timer = tokio::time::interval(polling_time_in_seconds);
        let start = Instant::now();

        let transaction_receipt =
            self.get_transaction_receipt(tx_hash)
                .await?
                .ok_or(ProviderError::CustomError(
                    "No transaction receipt".to_owned(),
                ))?;

        loop {
            timer.tick().await;

            if let Some(timeout) = timeout_in_seconds {
                if start.elapsed() >= timeout {
                    return Err(ProviderError::CustomError(
                        "Error waiting for transaction to be included into the finalized block"
                            .to_owned(),
                    ));
                }
            }

            // Wait for transaction to be included into the finalized block.
            let latest_block =
                self.get_block(BlockNumber::Finalized)
                    .await?
                    .ok_or(ProviderError::CustomError(
                        "Error getting finalized block".to_owned(),
                    ))?;

            if transaction_receipt.block_number <= latest_block.number {
                return Ok(transaction_receipt);
            }
        }
    }

    async fn call(&self, request: &CallRequest) -> Result<Vec<Token>, ProviderError> {
        let function = request
            .get_parsed_function()
            .map_err(|e| ProviderError::CustomError(format!("Failed to parse function: {e}")))?;
        let request: Eip1559TransactionRequest = request
            .clone()
            .try_into()
            .map_err(|e| ProviderError::CustomError(format!("Failed to convert request: {e}")))?;
        let transaction: TypedTransaction = request.into();

        let encoded_output = Middleware::call(self, &transaction, None).await?;
        let decoded_output = function.decode_output(&encoded_output).map_err(|e| {
            ProviderError::CustomError(format!("failed to decode output: {e}\n{encoded_output}"))
        })?;

        Ok(if decoded_output.is_empty() {
            encoded_output.into_tokens()
        } else {
            decoded_output
        })
    }
}

async fn build_send_tx<D>(
    provider: &impl Middleware,
    wallet: &Wallet<D>,
    contract_address: Address,
    function_signature: &str,
    function_parameters: Option<Vec<String>>,
    _overrides: Option<Overrides>,
) -> Result<TypedTransaction, ProviderError>
where
    D: PrehashSigner<(RecoverableSignature, RecoveryId)> + Send + Sync,
{
    let function = HumanReadableParser::parse_function(function_signature)
        .map_err(|e| ProviderError::CustomError(e.to_string()))?;

    let function_args = if let Some(function_args) = function_parameters {
        function
            .decode_input(
                &zks_utils::encode_args(&function, &function_args)
                    .map_err(|e| ProviderError::CustomError(e.to_string()))?,
            )
            .map_err(|e| ProviderError::CustomError(e.to_string()))?
    } else {
        vec![]
    };

    // Sending transaction calling the main contract.
    let send_request = Eip1559TransactionRequest::new()
        .from(wallet.address())
        .to(contract_address)
        .chain_id(wallet.chain_id())
        .nonce(
            provider
                .get_transaction_count(wallet.address(), None)
                .await
                .map_err(|e| ProviderError::CustomError(e.to_string()))?,
        )
        .data(if !function_args.is_empty() {
            function
                .encode_input(&function_args)
                .map_err(|e| ProviderError::CustomError(e.to_string()))?
        } else {
            function.short_signature().into()
        })
        .value(0_u8)
        //FIXME we should use default calculation for gas related fields.
        .gas(DEFAULT_GAS)
        .max_fee_per_gas(MAX_FEE_PER_GAS)
        .max_priority_fee_per_gas(MAX_PRIORITY_FEE_PER_GAS);

    Ok(send_request.into())
<<<<<<< HEAD
}

#[cfg(test)]
mod tests {
    use std::{collections::HashMap, fs::File, path::PathBuf, str::FromStr};

    use crate::{
        test_utils::*,
        zks_provider::{types::TracerConfig, ZKSProvider},
        zks_utils::ERA_CHAIN_ID,
        zks_wallet::{CallRequest, DeployRequest, TransferRequest, ZKSWallet},
    };
    use ethers::{
        abi::Tokenize,
        prelude::{k256::ecdsa::SigningKey, MiddlewareBuilder, SignerMiddleware},
        providers::{Middleware, Provider},
        signers::{LocalWallet, Signer, Wallet},
        types::{Address, Bytes, H256, U256},
    };
    use serde::{Deserialize, Serialize};

    fn local_wallet() -> LocalWallet {
        "0x7726827caac94a7f9e1b160f7ea819f172f7b6f9d2a97f992c38edeab82d4110"
            .parse::<LocalWallet>()
            .unwrap()
            .with_chain_id(ERA_CHAIN_ID)
    }

    fn era_signer() -> SignerMiddleware<Provider<ethers::providers::Http>, Wallet<SigningKey>> {
        let signer = Wallet::with_chain_id(
            "0x7726827caac94a7f9e1b160f7ea819f172f7b6f9d2a97f992c38edeab82d4110"
                .parse::<Wallet<SigningKey>>()
                .unwrap(),
            ERA_CHAIN_ID,
        );
        era_provider().with_signer(signer)
    }

    #[tokio::test]
    async fn test_provider_estimate_fee() {
        let provider = era_provider();
        #[derive(Serialize, Deserialize, Debug)]
        struct TestTransaction {
            from: String,
            to: String,
            data: String,
        }

        let transaction = TestTransaction {
            from: "0x1111111111111111111111111111111111111111".to_owned(),
            to: "0x2222222222222222222222222222222222222222".to_owned(),
            data: "0x608060405234801561001057600080fd5b50610228806100206000396000f3fe608060405234801561001057600080fd5b506004361061002b5760003560e01c80639146769014610030575b600080fd5b61003861004e565b6040516100459190610170565b60405180910390f35b60606000805461005d906101c1565b80601f0160208091040260200160405190810160405280929190818152602001828054610089906101c1565b80156100d65780601f106100ab576101008083540402835291602001916100d6565b820191906000526020600020905b8154815290600101906020018083116100b957829003601f168201915b5050505050905090565b600081519050919050565b600082825260208201905092915050565b60005b8381101561011a5780820151818401526020810190506100ff565b60008484015250505050565b6000601f19601f8301169050919050565b6000610142826100e0565b61014c81856100eb565b935061015c8185602086016100fc565b61016581610126565b840191505092915050565b6000602082019050818103600083015261018a8184610137565b905092915050565b7f4e487b7100000000000000000000000000000000000000000000000000000000600052602260045260246000fd5b600060028204905060018216806101d957607f821691505b6020821081036101ec576101eb610192565b5b5091905056fea26469706673582212203d7f62ad5ef1f9670aa630c438f1a75844e1d2cfaf92e6985c698b7009e3dfa864736f6c63430008140033".to_owned(),
        };

        let estimated_fee = provider.estimate_fee(transaction).await.unwrap();

        assert_eq!(estimated_fee.gas_limit, U256::from(162_436_u32));
        assert_eq!(estimated_fee.gas_per_pubdata_limit, U256::from(66_u32));
        assert_eq!(estimated_fee.max_fee_per_gas, U256::from(250_000_000_u32));
        assert_eq!(estimated_fee.max_priority_fee_per_gas, U256::from(0_u32));
    }

    #[tokio::test]
    async fn test_provider_get_testnet_paymaster() {
        let provider = era_provider();

        assert!(provider.get_testnet_paymaster().await.is_ok());
    }

    #[tokio::test]
    async fn test_provider_estimate_gas_l1_to_l2() {
        let provider = era_provider();
        #[derive(Serialize, Deserialize, Debug)]
        struct TestTransaction {
            from: String,
            to: String,
            data: String,
        }

        let transaction = TestTransaction {
            from: "0x1111111111111111111111111111111111111111".to_owned(),
            to: "0x2222222222222222222222222222222222222222".to_owned(),
            data: "0x608060405234801561001057600080fd5b50610228806100206000396000f3fe608060405234801561001057600080fd5b506004361061002b5760003560e01c80639146769014610030575b600080fd5b61003861004e565b6040516100459190610170565b60405180910390f35b60606000805461005d906101c1565b80601f0160208091040260200160405190810160405280929190818152602001828054610089906101c1565b80156100d65780601f106100ab576101008083540402835291602001916100d6565b820191906000526020600020905b8154815290600101906020018083116100b957829003601f168201915b5050505050905090565b600081519050919050565b600082825260208201905092915050565b60005b8381101561011a5780820151818401526020810190506100ff565b60008484015250505050565b6000601f19601f8301169050919050565b6000610142826100e0565b61014c81856100eb565b935061015c8185602086016100fc565b61016581610126565b840191505092915050565b6000602082019050818103600083015261018a8184610137565b905092915050565b7f4e487b7100000000000000000000000000000000000000000000000000000000600052602260045260246000fd5b600060028204905060018216806101d957607f821691505b6020821081036101ec576101eb610192565b5b5091905056fea26469706673582212203d7f62ad5ef1f9670aa630c438f1a75844e1d2cfaf92e6985c698b7009e3dfa864736f6c63430008140033".to_owned(),
        };

        let estimated_fee = provider.estimate_gas_l1_to_l2(transaction).await.unwrap();

        assert_eq!(estimated_fee, U256::from(36_768_868_u64));
    }

    #[tokio::test]
    // TODO: This test is flacky. It could fail in the future.
    async fn test_provider_get_all_account_balances() {
        let provider = era_provider();
        let address: Address = "0xbd29a1b981925b94eec5c4f1125af02a2ec4d1ca"
            .parse()
            .unwrap();
        let balance = provider.get_balance(address, None).await.unwrap();

        let balances = provider.get_all_account_balances(address).await.unwrap();

        assert_eq!(
            balances
                .get(
                    &"0x0000000000000000000000000000000000000000"
                        .parse::<Address>()
                        .unwrap()
                )
                .unwrap()
                .clone(),
            balance
        );
    }

    #[tokio::test]
    async fn test_provider_get_block_details() {
        let provider = era_provider();
        let existing_block = 1_u64;
        let non_existing_block = provider.get_block_number().await.unwrap() + 100_u64;

        let existing_block_details = provider.get_block_details(existing_block).await.unwrap();
        let non_existing_block_details = provider
            .get_block_details(non_existing_block.as_u32())
            .await
            .unwrap();

        assert!(existing_block_details.is_some());
        assert!(non_existing_block_details.is_none())
    }

    #[tokio::test]
    async fn test_provider_get_bridge_contracts() {
        let provider = era_provider();

        assert!(provider.get_bridge_contracts().await.is_ok());
    }

    #[tokio::test]
    async fn test_provider_get_bytecode_by_hash() {
        let provider = era_provider();
        let invalid_hash = "0x7641711d8997f701a4d5929b6661185aeb5ae1fdff33288b6b5df1c05135cfc9"
            .parse()
            .unwrap();
        let test_block = provider.get_block_details(2_u64).await.unwrap().unwrap();
        let valid_hash = test_block.root_hash;

        assert!(provider.get_bytecode_by_hash(invalid_hash).await.is_ok());
        assert!(provider.get_bytecode_by_hash(valid_hash).await.is_ok());
    }

    #[ignore]
    #[tokio::test]
    async fn test_provider_get_confirmed_tokens() {
        let provider = era_provider();
        let from = 0;
        let limit = 10;

        assert!(provider.get_confirmed_tokens(from, limit).await.is_ok());
    }

    // TODO: This test is flacky. It could fail in the future.
    #[tokio::test]
    async fn test_provider_get_l1_batch_block_range() {
        let provider = era_provider();
        let batch = 1_u64;

        assert!(provider.get_l1_batch_block_range(batch).await.is_ok());
    }

    #[tokio::test]
    async fn test_provider_get_l1_batch_details() {
        let provider = era_provider();
        let batch = 1_u64;

        assert!(provider.get_l1_batch_details(batch).await.is_ok());
    }

    #[tokio::test]
    async fn test_provider_get_l2_to_l1_log_proof() {
        let provider = era_provider();
        let tx_hash: H256 = "0xac9cf301af3b11760feb9d84283513f993dcd29de6e5fd28a8f41b1c7c0469ed"
            .parse()
            .unwrap();

        assert!(provider.get_l2_to_l1_log_proof(tx_hash, None).await.is_ok());
    }

    // #[tokio::test]
    // async fn test_provider_get_l2_to_l1_msg_proof() {
    //     let provider = local_provider();
    //     let block = 2;
    //     let sender = /* create an address object */;
    //     let msg = /* create a hash object */;

    //     assert!(provider.get_l2_to_l1_msg_proof(block, sender, msg, None).await.is_ok());
    // }

    #[tokio::test]
    async fn test_provider_get_main_contract() {
        let provider = era_provider();

        assert!(provider.get_main_contract().await.is_ok());
    }

    // TODO: This test is flacky. It could fail in the future. We should create a
    // transaction, send it, and the assert that the details match.
    #[tokio::test]
    async fn test_provider_get_raw_block_transactions() {
        let provider = era_provider();
        let block = 1_u64;

        assert!(provider.get_raw_block_transactions(block).await.is_ok());
    }

    #[tokio::test]
    async fn test_provider_get_token_price() {
        let provider = era_provider();
        let address: Address = "0x0000000000000000000000000000000000000000"
            .parse()
            .unwrap();

        assert!(provider.get_token_price(address).await.is_ok());
    }

    // TODO: This test is flacky. It could fail in the future. We should create a
    // transaction, send it, and the assert that the details match.
    #[tokio::test]
    async fn test_provider_get_transaction_details() {
        let provider = era_provider();
        let test_block = provider.get_block_details(2_u64).await.unwrap().unwrap();
        let hash = test_block.root_hash;

        assert!(provider.get_transaction_details(hash).await.is_ok());
    }

    #[tokio::test]
    async fn test_provider_get_l1_batch_number() {
        let provider = era_provider();

        assert!(provider.get_l1_batch_number().await.is_ok());
    }

    #[tokio::test]
    async fn test_provider_get_l1_chain_id() {
        let provider = era_provider();

        assert!(provider.get_l1_chain_id().await.is_ok());
    }

    #[tokio::test]
    async fn test_provider_debug_trace_block_by_hash() {
        let provider = era_provider();
        let block_number = provider.get_block_number().await.unwrap() - 1_u64;
        let test_block = provider
            .get_block_details(block_number.as_u32())
            .await
            .unwrap()
            .unwrap();
        let hash_block = test_block.root_hash;

        let options = Some(TracerConfig {
            disable_storage: None,
            disable_stack: None,
            enable_memory: None,
            enable_return_data: None,
            tracer: Some("callTracer".to_owned()),
            tracer_config: Some(HashMap::from([("onlyTopCall".to_owned(), true)])),
        });

        assert!(
            ZKSProvider::debug_trace_block_by_hash(&provider, hash_block, None)
                .await
                .is_ok()
        );
        assert!(
            ZKSProvider::debug_trace_block_by_hash(&provider, hash_block, options)
                .await
                .is_ok()
        );
    }

    #[tokio::test]
    async fn test_provider_debug_trace_block_by_number() {
        let provider = era_provider();
        let existing_block_number = provider.get_block_number().await.unwrap() - 1_u64;
        let non_existing_block_number = existing_block_number + 100_u64;
        let options = Some(TracerConfig {
            disable_storage: None,
            disable_stack: None,
            enable_memory: None,
            enable_return_data: None,
            tracer: Some("callTracer".to_owned()),
            tracer_config: Some(HashMap::from([("onlyTopCall".to_owned(), true)])),
        });

        assert!(
            ZKSProvider::debug_trace_block_by_number(&provider, existing_block_number, None)
                .await
                .is_ok()
        );
        assert!(ZKSProvider::debug_trace_block_by_number(
            &provider,
            existing_block_number,
            options.clone()
        )
        .await
        .is_ok());
        assert!(ZKSProvider::debug_trace_block_by_number(
            &provider,
            non_existing_block_number,
            None
        )
        .await
        .is_err());
        assert!(ZKSProvider::debug_trace_block_by_number(
            &provider,
            non_existing_block_number,
            options
        )
        .await
        .is_err());
    }

    #[tokio::test]
    async fn test_provider_debug_trace_call() {
        let provider = era_provider();
        #[derive(Serialize, Deserialize, Debug)]
        struct TestTransaction {
            from: String,
            to: String,
            data: String,
        }

        let request = TestTransaction {
            from: "0x1111111111111111111111111111111111111111".to_owned(),
            to: "0x2222222222222222222222222222222222222222".to_owned(),
            data: "0x608060405234801561001057600080fd5b50610228806100206000396000f3fe608060405234801561001057600080fd5b506004361061002b5760003560e01c80639146769014610030575b600080fd5b61003861004e565b6040516100459190610170565b60405180910390f35b60606000805461005d906101c1565b80601f0160208091040260200160405190810160405280929190818152602001828054610089906101c1565b80156100d65780601f106100ab576101008083540402835291602001916100d6565b820191906000526020600020905b8154815290600101906020018083116100b957829003601f168201915b5050505050905090565b600081519050919050565b600082825260208201905092915050565b60005b8381101561011a5780820151818401526020810190506100ff565b60008484015250505050565b6000601f19601f8301169050919050565b6000610142826100e0565b61014c81856100eb565b935061015c8185602086016100fc565b61016581610126565b840191505092915050565b6000602082019050818103600083015261018a8184610137565b905092915050565b7f4e487b7100000000000000000000000000000000000000000000000000000000600052602260045260246000fd5b600060028204905060018216806101d957607f821691505b6020821081036101ec576101eb610192565b5b5091905056fea26469706673582212203d7f62ad5ef1f9670aa630c438f1a75844e1d2cfaf92e6985c698b7009e3dfa864736f6c63430008140033".to_owned(),
        };

        let block = provider.get_block_number().await.ok();
        let options = Some(TracerConfig {
            disable_storage: None,
            disable_stack: None,
            enable_memory: None,
            enable_return_data: None,
            tracer: Some("callTracer".to_owned()),
            tracer_config: Some(HashMap::from([("onlyTopCall".to_owned(), true)])),
        });

        println!(
            "{:?}",
            ZKSProvider::debug_trace_call::<&TestTransaction, u64>(&provider, &request, None, None)
                .await
        );

        assert!(ZKSProvider::debug_trace_call::<&TestTransaction, u64>(
            &provider, &request, None, None
        )
        .await
        .is_ok());
        assert!(
            ZKSProvider::debug_trace_call(&provider, &request, block, None)
                .await
                .is_ok()
        );
        assert!(
            ZKSProvider::debug_trace_call(&provider, &request, block, options.clone())
                .await
                .is_ok()
        );
        assert!(
            ZKSProvider::debug_trace_call::<_, u64>(&provider, request, None, options)
                .await
                .is_ok()
        );
    }

    // TODO: This test is flacky. It could fail in the future.
    #[tokio::test]
    async fn test_provider_debug_trace_transaction() {
        let era_provider = era_provider();
        let zk_wallet =
            ZKSWallet::new(local_wallet(), None, Some(era_provider.clone()), None).unwrap();

        let transfer_request = TransferRequest::new(1_u64.into())
            .to(Address::from_str("0x36615Cf349d7F6344891B1e7CA7C72883F5dc049").unwrap())
            .from(zk_wallet.l2_address());
        let transaction_hash = zk_wallet.transfer(&transfer_request, None).await.unwrap();
        let invalid_transaction_hash: H256 =
            "0x84472204e445cb3cd5f3ce5e23abcc2892cda5e61b35855a7f0bb1562a6e30e7"
                .parse()
                .unwrap();

        let options = Some(TracerConfig {
            disable_storage: None,
            disable_stack: None,
            enable_memory: None,
            enable_return_data: None,
            tracer: Some("callTracer".to_owned()),
            tracer_config: Some(HashMap::from([("onlyTopCall".to_owned(), true)])),
        });

        assert!(
            ZKSProvider::debug_trace_transaction(&era_provider, transaction_hash, None)
                .await
                .is_ok()
        );
        assert!(ZKSProvider::debug_trace_transaction(
            &era_provider,
            transaction_hash,
            options.clone()
        )
        .await
        .is_ok());
        assert!(ZKSProvider::debug_trace_transaction(
            &era_provider,
            invalid_transaction_hash,
            None
        )
        .await
        .is_err());
        assert!(ZKSProvider::debug_trace_transaction(
            &era_provider,
            invalid_transaction_hash,
            options
        )
        .await
        .is_err());
    }

    #[tokio::test]
    async fn test_signer_estimate_fee() {
        let provider = era_signer();
        #[derive(Serialize, Deserialize, Debug)]
        struct TestTransaction {
            from: String,
            to: String,
            data: String,
        }

        let transaction = TestTransaction {
            from: "0x1111111111111111111111111111111111111111".to_owned(),
            to: "0x2222222222222222222222222222222222222222".to_owned(),
            data: "0x608060405234801561001057600080fd5b50610228806100206000396000f3fe608060405234801561001057600080fd5b506004361061002b5760003560e01c80639146769014610030575b600080fd5b61003861004e565b6040516100459190610170565b60405180910390f35b60606000805461005d906101c1565b80601f0160208091040260200160405190810160405280929190818152602001828054610089906101c1565b80156100d65780601f106100ab576101008083540402835291602001916100d6565b820191906000526020600020905b8154815290600101906020018083116100b957829003601f168201915b5050505050905090565b600081519050919050565b600082825260208201905092915050565b60005b8381101561011a5780820151818401526020810190506100ff565b60008484015250505050565b6000601f19601f8301169050919050565b6000610142826100e0565b61014c81856100eb565b935061015c8185602086016100fc565b61016581610126565b840191505092915050565b6000602082019050818103600083015261018a8184610137565b905092915050565b7f4e487b7100000000000000000000000000000000000000000000000000000000600052602260045260246000fd5b600060028204905060018216806101d957607f821691505b6020821081036101ec576101eb610192565b5b5091905056fea26469706673582212203d7f62ad5ef1f9670aa630c438f1a75844e1d2cfaf92e6985c698b7009e3dfa864736f6c63430008140033".to_owned(),
        };

        let estimated_fee = provider.estimate_fee(transaction).await.unwrap();

        assert_eq!(estimated_fee.gas_limit, U256::from(162_436_u32));
        assert_eq!(estimated_fee.gas_per_pubdata_limit, U256::from(66_u32));
        assert_eq!(estimated_fee.max_fee_per_gas, U256::from(250_000_000_u32));
        assert_eq!(estimated_fee.max_priority_fee_per_gas, U256::from(0_u32));
    }

    #[tokio::test]
    async fn test_signer_get_testnet_paymaster() {
        let provider = era_signer();

        assert!(provider.get_testnet_paymaster().await.is_ok());
    }

    #[tokio::test]
    async fn test_signer_estimate_gas_l1_to_l2() {
        let provider = era_signer();
        #[derive(Serialize, Deserialize, Debug)]
        struct TestTransaction {
            from: String,
            to: String,
            data: String,
        }

        let transaction = TestTransaction {
            from: "0x1111111111111111111111111111111111111111".to_owned(),
            to: "0x2222222222222222222222222222222222222222".to_owned(),
            data: "0x608060405234801561001057600080fd5b50610228806100206000396000f3fe608060405234801561001057600080fd5b506004361061002b5760003560e01c80639146769014610030575b600080fd5b61003861004e565b6040516100459190610170565b60405180910390f35b60606000805461005d906101c1565b80601f0160208091040260200160405190810160405280929190818152602001828054610089906101c1565b80156100d65780601f106100ab576101008083540402835291602001916100d6565b820191906000526020600020905b8154815290600101906020018083116100b957829003601f168201915b5050505050905090565b600081519050919050565b600082825260208201905092915050565b60005b8381101561011a5780820151818401526020810190506100ff565b60008484015250505050565b6000601f19601f8301169050919050565b6000610142826100e0565b61014c81856100eb565b935061015c8185602086016100fc565b61016581610126565b840191505092915050565b6000602082019050818103600083015261018a8184610137565b905092915050565b7f4e487b7100000000000000000000000000000000000000000000000000000000600052602260045260246000fd5b600060028204905060018216806101d957607f821691505b6020821081036101ec576101eb610192565b5b5091905056fea26469706673582212203d7f62ad5ef1f9670aa630c438f1a75844e1d2cfaf92e6985c698b7009e3dfa864736f6c63430008140033".to_owned(),
        };

        let estimated_fee = provider.estimate_gas_l1_to_l2(transaction).await.unwrap();

        assert_eq!(estimated_fee, U256::from(36_768_868_u32));
    }

    #[tokio::test]
    // TODO: This test is flacky. It could fail in the future.
    async fn test_signer_get_all_account_balances() {
        let provider = era_signer();
        let address: Address = "0xbd29a1b981925b94eec5c4f1125af02a2ec4d1ca"
            .parse()
            .unwrap();
        let balance = provider.get_balance(address, None).await.unwrap();

        let balances = provider.get_all_account_balances(address).await.unwrap();

        assert_eq!(
            balances
                .get(
                    &"0x0000000000000000000000000000000000000000"
                        .parse::<Address>()
                        .unwrap()
                )
                .unwrap()
                .clone(),
            balance
        );
    }

    #[tokio::test]
    async fn test_signer_get_block_details() {
        let provider = era_signer();
        let existing_block = 1_u64;
        let non_existing_block = provider.get_block_number().await.unwrap() + 100_u64;

        let existing_block_details = provider.get_block_details(existing_block).await.unwrap();
        let non_existing_block_details = provider
            .get_block_details(non_existing_block.as_u32())
            .await
            .unwrap();

        assert!(existing_block_details.is_some());
        assert!(non_existing_block_details.is_none())
    }

    #[tokio::test]
    async fn test_signer_get_bridge_contracts() {
        let provider = era_signer();

        assert!(provider.get_bridge_contracts().await.is_ok());
    }

    #[tokio::test]
    async fn test_signer_get_bytecode_by_hash() {
        let provider = era_signer();
        let invalid_hash = "0xac9cf301af3b11760feb9d84283513f993dcd29de6e5fd28a8f41b1c7c0469ed"
            .parse()
            .unwrap();
        let valid_hash: H256 = "0x7641711d8997f701a4d5929b6661185aeb5ae1fdff33288b6b5df1c05135cfc9"
            .parse()
            .unwrap();

        assert!(provider.get_bytecode_by_hash(invalid_hash).await.is_ok());
        assert!(provider.get_bytecode_by_hash(valid_hash).await.is_ok());
    }

    #[ignore]
    #[tokio::test]
    async fn test_signer_get_confirmed_tokens() {
        let provider = era_signer();
        let from = 0;
        let limit = 10;

        assert!(provider.get_confirmed_tokens(from, limit).await.is_ok());
    }

    // TODO: This test is flacky. It could fail in the future.
    #[tokio::test]
    async fn test_signer_get_l1_batch_block_range() {
        let provider = era_signer();
        let batch = 1_u64;

        assert!(provider.get_l1_batch_block_range(batch).await.is_ok());
    }

    #[tokio::test]
    async fn test_signer_get_l1_batch_details() {
        let provider = era_signer();
        let batch = 1_u64;

        assert!(provider.get_l1_batch_details(batch).await.is_ok());
    }

    #[tokio::test]
    async fn test_signer_get_l2_to_l1_log_proof() {
        let provider = era_signer();
        let tx_hash: H256 = "0xac9cf301af3b11760feb9d84283513f993dcd29de6e5fd28a8f41b1c7c0469ed"
            .parse()
            .unwrap();

        assert!(provider.get_l2_to_l1_log_proof(tx_hash, None).await.is_ok());
    }

    // #[tokio::test]
    // async fn test_signer_get_l2_to_l1_msg_proof() {
    //     let provider = local_signer();
    //     let block = 2;
    //     let sender = /* create an address object */;
    //     let msg = /* create a hash object */;

    //     assert!(provider.get_l2_to_l1_msg_proof(block, sender, msg, None).await.is_ok());
    // }

    #[tokio::test]
    async fn test_signer_get_main_contract() {
        let provider = era_signer();

        assert!(provider.get_main_contract().await.is_ok());
    }

    // TODO: This test is flacky. It could fail in the future. We should create a
    // transaction, send it, and the assert that the details match.
    #[tokio::test]
    async fn test_signer_get_raw_block_transactions() {
        let provider = era_signer();
        let block = 1_u64;

        assert!(provider.get_raw_block_transactions(block).await.is_ok());
    }

    #[tokio::test]
    async fn test_signer_get_token_price() {
        let provider = era_signer();
        let address: Address = "0x0000000000000000000000000000000000000000"
            .parse()
            .unwrap();

        assert!(provider.get_token_price(address).await.is_ok());
    }

    // TODO: This test is flacky. It could fail in the future. We should create a
    // transaction, send it, and the assert that the details match.
    #[tokio::test]
    async fn test_signer_get_transaction_details() {
        let provider = era_signer();
        let hash: H256 = "0xac9cf301af3b11760feb9d84283513f993dcd29de6e5fd28a8f41b1c7c0469ed"
            .parse()
            .unwrap();

        assert!(provider.get_transaction_details(hash).await.is_ok());
    }

    #[tokio::test]
    async fn test_signer_get_l1_batch_number() {
        let provider = era_signer();

        assert!(provider.get_l1_batch_number().await.is_ok());
    }

    #[tokio::test]
    async fn test_signer_get_l1_chain_id() {
        let provider = era_signer();

        assert!(provider.get_l1_chain_id().await.is_ok());
    }

    #[tokio::test]
    async fn test_signer_debug_trace_block_by_hash() {
        let provider = era_signer();
        let block_number = provider.get_block_number().await.unwrap() - 1_u64;
        let test_block = provider
            .get_block_details(block_number.as_u32())
            .await
            .unwrap()
            .unwrap();
        let hash = test_block.root_hash;

        let options = Some(TracerConfig {
            disable_storage: None,
            disable_stack: None,
            enable_memory: None,
            enable_return_data: None,
            tracer: Some("callTracer".to_owned()),
            tracer_config: Some(HashMap::from([("onlyTopCall".to_owned(), true)])),
        });

        assert!(
            ZKSProvider::debug_trace_block_by_hash(&provider, hash, None)
                .await
                .is_ok()
        );
        assert!(
            ZKSProvider::debug_trace_block_by_hash(&provider, hash, options)
                .await
                .is_ok()
        );
    }

    #[tokio::test]
    async fn test_signer_debug_trace_block_by_number() {
        let provider = era_signer();
        let existing_block_number = provider.get_block_number().await.unwrap() - 1_u64;
        let non_existing_block_number = existing_block_number + 100_u64;
        let options = Some(TracerConfig {
            disable_storage: None,
            disable_stack: None,
            enable_memory: None,
            enable_return_data: None,
            tracer: Some("callTracer".to_owned()),
            tracer_config: Some(HashMap::from([("onlyTopCall".to_owned(), true)])),
        });

        assert!(
            ZKSProvider::debug_trace_block_by_number(&provider, existing_block_number, None)
                .await
                .is_ok()
        );
        assert!(ZKSProvider::debug_trace_block_by_number(
            &provider,
            existing_block_number,
            options.clone()
        )
        .await
        .is_ok());
        assert!(ZKSProvider::debug_trace_block_by_number(
            &provider,
            non_existing_block_number,
            None
        )
        .await
        .is_err());
        assert!(ZKSProvider::debug_trace_block_by_number(
            &provider,
            non_existing_block_number,
            options
        )
        .await
        .is_err());
    }

    #[tokio::test]
    async fn test_signer_debug_trace_call() {
        let provider = era_signer();
        #[derive(Serialize, Deserialize, Debug)]
        struct TestTransaction {
            from: String,
            to: String,
            data: String,
        }

        let request = TestTransaction {
            from: "0x1111111111111111111111111111111111111111".to_owned(),
            to: "0x2222222222222222222222222222222222222222".to_owned(),
            data: "0x608060405234801561001057600080fd5b50610228806100206000396000f3fe608060405234801561001057600080fd5b506004361061002b5760003560e01c80639146769014610030575b600080fd5b61003861004e565b6040516100459190610170565b60405180910390f35b60606000805461005d906101c1565b80601f0160208091040260200160405190810160405280929190818152602001828054610089906101c1565b80156100d65780601f106100ab576101008083540402835291602001916100d6565b820191906000526020600020905b8154815290600101906020018083116100b957829003601f168201915b5050505050905090565b600081519050919050565b600082825260208201905092915050565b60005b8381101561011a5780820151818401526020810190506100ff565b60008484015250505050565b6000601f19601f8301169050919050565b6000610142826100e0565b61014c81856100eb565b935061015c8185602086016100fc565b61016581610126565b840191505092915050565b6000602082019050818103600083015261018a8184610137565b905092915050565b7f4e487b7100000000000000000000000000000000000000000000000000000000600052602260045260246000fd5b600060028204905060018216806101d957607f821691505b6020821081036101ec576101eb610192565b5b5091905056fea26469706673582212203d7f62ad5ef1f9670aa630c438f1a75844e1d2cfaf92e6985c698b7009e3dfa864736f6c63430008140033".to_owned(),
        };

        let block = provider.get_block_number().await.ok();
        let options = Some(TracerConfig {
            disable_storage: None,
            disable_stack: None,
            enable_memory: None,
            enable_return_data: None,
            tracer: Some("callTracer".to_owned()),
            tracer_config: Some(HashMap::from([("onlyTopCall".to_owned(), true)])),
        });

        assert!(
            ZKSProvider::debug_trace_call::<_, u64>(&provider, &request, None, None)
                .await
                .is_ok()
        );
        assert!(
            ZKSProvider::debug_trace_call(&provider, &request, block, None)
                .await
                .is_ok()
        );
        assert!(
            ZKSProvider::debug_trace_call(&provider, &request, block, options.clone())
                .await
                .is_ok()
        );
        assert!(
            ZKSProvider::debug_trace_call::<_, u64>(&provider, request, None, options)
                .await
                .is_ok()
        );
    }

    #[tokio::test]
    async fn test_signer_debug_trace_transaction() {
        let era_signer = era_signer();
        let zk_wallet =
            ZKSWallet::new(local_wallet(), None, Some(era_signer.clone()), None).unwrap();

        let transfer_request = TransferRequest::new(1_u64.into())
            .to(Address::from_str("0x36615Cf349d7F6344891B1e7CA7C72883F5dc049").unwrap())
            .from(zk_wallet.l2_address());
        let transaction_hash = zk_wallet.transfer(&transfer_request, None).await.unwrap();
        let invalid_transaction_hash: H256 =
            "0x84472204e445cb3cd5f3ce5e23abcc2892cda5e61b35855a7f0bb1562a6e30e7"
                .parse()
                .unwrap();

        let options = Some(TracerConfig {
            disable_storage: None,
            disable_stack: None,
            enable_memory: None,
            enable_return_data: None,
            tracer: Some("callTracer".to_owned()),
            tracer_config: Some(HashMap::from([("onlyTopCall".to_owned(), true)])),
        });

        assert!(
            ZKSProvider::debug_trace_transaction(&era_signer, transaction_hash, None)
                .await
                .is_ok()
        );
        assert!(
            ZKSProvider::debug_trace_transaction(&era_signer, transaction_hash, options)
                .await
                .is_ok()
        );
        assert!(
            ZKSProvider::debug_trace_transaction(&era_signer, invalid_transaction_hash, None)
                .await
                .is_err()
        );
    }

    #[tokio::test]
    async fn test_send_function_with_arguments() {
        // Deploying a test contract
        let deployer_private_key =
            "7726827caac94a7f9e1b160f7ea819f172f7b6f9d2a97f992c38edeab82d4110";
        let era_provider = era_provider();
        let wallet = LocalWallet::from_str(deployer_private_key)
            .unwrap()
            .with_chain_id(ERA_CHAIN_ID);
        let zk_wallet = ZKSWallet::new(wallet, None, Some(era_provider.clone()), None).unwrap();
        let mut contract_path = PathBuf::from(env!("CARGO_MANIFEST_DIR"));
        contract_path.push("src/abi/test_contracts/storage_combined.json");
        let contract: CompiledContract =
            serde_json::from_reader(File::open(contract_path).unwrap()).unwrap();

        let deploy_request =
            DeployRequest::with(contract.abi, contract.bin.to_vec(), vec!["0".to_owned()])
                .from(zk_wallet.l2_address());
        let contract_address = zk_wallet.deploy(&deploy_request).await.unwrap();
        let call_request = CallRequest::new(contract_address, "getValue()(uint256)".to_owned());
        let initial_value = ZKSProvider::call(&era_provider, &call_request)
            .await
            .unwrap();

        assert_eq!(initial_value, U256::from(0_i32).into_tokens());

        let value_to_set = String::from("10");
        era_provider
            .send_eip712(
                &zk_wallet.l2_wallet,
                contract_address,
                "setValue(uint256)",
                Some([value_to_set.clone()].into()),
                None,
            )
            .await
            .unwrap()
            .await
            .unwrap()
            .unwrap();
        let set_value = ZKSProvider::call(&era_provider, &call_request)
            .await
            .unwrap();

        assert_eq!(
            set_value,
            U256::from(value_to_set.parse::<u64>().unwrap()).into_tokens()
        );

        era_provider
            .send_eip712(
                &zk_wallet.l2_wallet,
                contract_address,
                "incrementValue()",
                None,
                None,
            )
            .await
            .unwrap()
            .await
            .unwrap()
            .unwrap();
        let incremented_value = ZKSProvider::call(&era_provider, &call_request)
            .await
            .unwrap();

        assert_eq!(
            incremented_value,
            (value_to_set.parse::<u64>().unwrap() + 1_u64).into_tokens()
        );
    }

    #[tokio::test]
    async fn test_call_view_function_with_no_parameters() {
        // Deploying a test contract
        let deployer_private_key =
            "7726827caac94a7f9e1b160f7ea819f172f7b6f9d2a97f992c38edeab82d4110";
        let era_provider = era_provider();
        let wallet = LocalWallet::from_str(deployer_private_key)
            .unwrap()
            .with_chain_id(ERA_CHAIN_ID);
        let zk_wallet = ZKSWallet::new(wallet, None, Some(era_provider.clone()), None).unwrap();
        let mut contract_path = PathBuf::from(env!("CARGO_MANIFEST_DIR"));
        contract_path.push("src/abi/test_contracts/basic_combined.json");
        let contract: CompiledContract =
            serde_json::from_reader(File::open(contract_path).unwrap()).unwrap();

        let deploy_request = DeployRequest::with(contract.abi, contract.bin.to_vec(), vec![]);
        let contract_address = zk_wallet.deploy(&deploy_request).await.unwrap();
        let call_request = CallRequest::new(contract_address, "str_out()(string)".to_owned());
        let output = ZKSProvider::call(&era_provider, &call_request)
            .await
            .unwrap();

        assert_eq!(output, String::from("Hello World!").into_tokens());
    }

    #[tokio::test]
    async fn test_call_view_function_with_arguments() {
        // Deploying a test contract
        let deployer_private_key =
            "7726827caac94a7f9e1b160f7ea819f172f7b6f9d2a97f992c38edeab82d4110";
        let era_provider = era_provider();
        let wallet = LocalWallet::from_str(deployer_private_key)
            .unwrap()
            .with_chain_id(ERA_CHAIN_ID);
        let zk_wallet = ZKSWallet::new(wallet, None, Some(era_provider.clone()), None).unwrap();

        let mut contract_path = PathBuf::from(env!("CARGO_MANIFEST_DIR"));
        contract_path.push("src/abi/test_contracts/basic_combined.json");
        let contract: CompiledContract =
            serde_json::from_reader(File::open(contract_path).unwrap()).unwrap();

        let deploy_request = DeployRequest::with(contract.abi, contract.bin.to_vec(), vec![])
            .from(zk_wallet.l2_address());
        let contract_address = zk_wallet.deploy(&deploy_request).await.unwrap();
        let call_request = CallRequest::new(contract_address, "plus_one(uint256)".to_owned())
            .function_parameters(vec!["1".to_owned()]);
        let no_return_type_output = ZKSProvider::call(&era_provider, &call_request)
            .await
            .unwrap();

        let call_request = call_request.function_signature("plus_one(uint256)(uint256)".to_owned());
        let known_return_type_output = ZKSProvider::call(&era_provider, &call_request)
            .await
            .unwrap();

        assert_eq!(
            no_return_type_output,
            Bytes::from([
                0, 0, 0, 0, 0, 0, 0, 0, 0, 0, 0, 0, 0, 0, 0, 0, 0, 0, 0, 0, 0, 0, 0, 0, 0, 0, 0, 0,
                0, 0, 0, 2
            ])
            .into_tokens()
        );
        assert_eq!(known_return_type_output, U256::from(2_u64).into_tokens());
    }
=======
>>>>>>> 2a770b24
}<|MERGE_RESOLUTION|>--- conflicted
+++ resolved
@@ -948,950 +948,4 @@
         .max_priority_fee_per_gas(MAX_PRIORITY_FEE_PER_GAS);
 
     Ok(send_request.into())
-<<<<<<< HEAD
-}
-
-#[cfg(test)]
-mod tests {
-    use std::{collections::HashMap, fs::File, path::PathBuf, str::FromStr};
-
-    use crate::{
-        test_utils::*,
-        zks_provider::{types::TracerConfig, ZKSProvider},
-        zks_utils::ERA_CHAIN_ID,
-        zks_wallet::{CallRequest, DeployRequest, TransferRequest, ZKSWallet},
-    };
-    use ethers::{
-        abi::Tokenize,
-        prelude::{k256::ecdsa::SigningKey, MiddlewareBuilder, SignerMiddleware},
-        providers::{Middleware, Provider},
-        signers::{LocalWallet, Signer, Wallet},
-        types::{Address, Bytes, H256, U256},
-    };
-    use serde::{Deserialize, Serialize};
-
-    fn local_wallet() -> LocalWallet {
-        "0x7726827caac94a7f9e1b160f7ea819f172f7b6f9d2a97f992c38edeab82d4110"
-            .parse::<LocalWallet>()
-            .unwrap()
-            .with_chain_id(ERA_CHAIN_ID)
-    }
-
-    fn era_signer() -> SignerMiddleware<Provider<ethers::providers::Http>, Wallet<SigningKey>> {
-        let signer = Wallet::with_chain_id(
-            "0x7726827caac94a7f9e1b160f7ea819f172f7b6f9d2a97f992c38edeab82d4110"
-                .parse::<Wallet<SigningKey>>()
-                .unwrap(),
-            ERA_CHAIN_ID,
-        );
-        era_provider().with_signer(signer)
-    }
-
-    #[tokio::test]
-    async fn test_provider_estimate_fee() {
-        let provider = era_provider();
-        #[derive(Serialize, Deserialize, Debug)]
-        struct TestTransaction {
-            from: String,
-            to: String,
-            data: String,
-        }
-
-        let transaction = TestTransaction {
-            from: "0x1111111111111111111111111111111111111111".to_owned(),
-            to: "0x2222222222222222222222222222222222222222".to_owned(),
-            data: "0x608060405234801561001057600080fd5b50610228806100206000396000f3fe608060405234801561001057600080fd5b506004361061002b5760003560e01c80639146769014610030575b600080fd5b61003861004e565b6040516100459190610170565b60405180910390f35b60606000805461005d906101c1565b80601f0160208091040260200160405190810160405280929190818152602001828054610089906101c1565b80156100d65780601f106100ab576101008083540402835291602001916100d6565b820191906000526020600020905b8154815290600101906020018083116100b957829003601f168201915b5050505050905090565b600081519050919050565b600082825260208201905092915050565b60005b8381101561011a5780820151818401526020810190506100ff565b60008484015250505050565b6000601f19601f8301169050919050565b6000610142826100e0565b61014c81856100eb565b935061015c8185602086016100fc565b61016581610126565b840191505092915050565b6000602082019050818103600083015261018a8184610137565b905092915050565b7f4e487b7100000000000000000000000000000000000000000000000000000000600052602260045260246000fd5b600060028204905060018216806101d957607f821691505b6020821081036101ec576101eb610192565b5b5091905056fea26469706673582212203d7f62ad5ef1f9670aa630c438f1a75844e1d2cfaf92e6985c698b7009e3dfa864736f6c63430008140033".to_owned(),
-        };
-
-        let estimated_fee = provider.estimate_fee(transaction).await.unwrap();
-
-        assert_eq!(estimated_fee.gas_limit, U256::from(162_436_u32));
-        assert_eq!(estimated_fee.gas_per_pubdata_limit, U256::from(66_u32));
-        assert_eq!(estimated_fee.max_fee_per_gas, U256::from(250_000_000_u32));
-        assert_eq!(estimated_fee.max_priority_fee_per_gas, U256::from(0_u32));
-    }
-
-    #[tokio::test]
-    async fn test_provider_get_testnet_paymaster() {
-        let provider = era_provider();
-
-        assert!(provider.get_testnet_paymaster().await.is_ok());
-    }
-
-    #[tokio::test]
-    async fn test_provider_estimate_gas_l1_to_l2() {
-        let provider = era_provider();
-        #[derive(Serialize, Deserialize, Debug)]
-        struct TestTransaction {
-            from: String,
-            to: String,
-            data: String,
-        }
-
-        let transaction = TestTransaction {
-            from: "0x1111111111111111111111111111111111111111".to_owned(),
-            to: "0x2222222222222222222222222222222222222222".to_owned(),
-            data: "0x608060405234801561001057600080fd5b50610228806100206000396000f3fe608060405234801561001057600080fd5b506004361061002b5760003560e01c80639146769014610030575b600080fd5b61003861004e565b6040516100459190610170565b60405180910390f35b60606000805461005d906101c1565b80601f0160208091040260200160405190810160405280929190818152602001828054610089906101c1565b80156100d65780601f106100ab576101008083540402835291602001916100d6565b820191906000526020600020905b8154815290600101906020018083116100b957829003601f168201915b5050505050905090565b600081519050919050565b600082825260208201905092915050565b60005b8381101561011a5780820151818401526020810190506100ff565b60008484015250505050565b6000601f19601f8301169050919050565b6000610142826100e0565b61014c81856100eb565b935061015c8185602086016100fc565b61016581610126565b840191505092915050565b6000602082019050818103600083015261018a8184610137565b905092915050565b7f4e487b7100000000000000000000000000000000000000000000000000000000600052602260045260246000fd5b600060028204905060018216806101d957607f821691505b6020821081036101ec576101eb610192565b5b5091905056fea26469706673582212203d7f62ad5ef1f9670aa630c438f1a75844e1d2cfaf92e6985c698b7009e3dfa864736f6c63430008140033".to_owned(),
-        };
-
-        let estimated_fee = provider.estimate_gas_l1_to_l2(transaction).await.unwrap();
-
-        assert_eq!(estimated_fee, U256::from(36_768_868_u64));
-    }
-
-    #[tokio::test]
-    // TODO: This test is flacky. It could fail in the future.
-    async fn test_provider_get_all_account_balances() {
-        let provider = era_provider();
-        let address: Address = "0xbd29a1b981925b94eec5c4f1125af02a2ec4d1ca"
-            .parse()
-            .unwrap();
-        let balance = provider.get_balance(address, None).await.unwrap();
-
-        let balances = provider.get_all_account_balances(address).await.unwrap();
-
-        assert_eq!(
-            balances
-                .get(
-                    &"0x0000000000000000000000000000000000000000"
-                        .parse::<Address>()
-                        .unwrap()
-                )
-                .unwrap()
-                .clone(),
-            balance
-        );
-    }
-
-    #[tokio::test]
-    async fn test_provider_get_block_details() {
-        let provider = era_provider();
-        let existing_block = 1_u64;
-        let non_existing_block = provider.get_block_number().await.unwrap() + 100_u64;
-
-        let existing_block_details = provider.get_block_details(existing_block).await.unwrap();
-        let non_existing_block_details = provider
-            .get_block_details(non_existing_block.as_u32())
-            .await
-            .unwrap();
-
-        assert!(existing_block_details.is_some());
-        assert!(non_existing_block_details.is_none())
-    }
-
-    #[tokio::test]
-    async fn test_provider_get_bridge_contracts() {
-        let provider = era_provider();
-
-        assert!(provider.get_bridge_contracts().await.is_ok());
-    }
-
-    #[tokio::test]
-    async fn test_provider_get_bytecode_by_hash() {
-        let provider = era_provider();
-        let invalid_hash = "0x7641711d8997f701a4d5929b6661185aeb5ae1fdff33288b6b5df1c05135cfc9"
-            .parse()
-            .unwrap();
-        let test_block = provider.get_block_details(2_u64).await.unwrap().unwrap();
-        let valid_hash = test_block.root_hash;
-
-        assert!(provider.get_bytecode_by_hash(invalid_hash).await.is_ok());
-        assert!(provider.get_bytecode_by_hash(valid_hash).await.is_ok());
-    }
-
-    #[ignore]
-    #[tokio::test]
-    async fn test_provider_get_confirmed_tokens() {
-        let provider = era_provider();
-        let from = 0;
-        let limit = 10;
-
-        assert!(provider.get_confirmed_tokens(from, limit).await.is_ok());
-    }
-
-    // TODO: This test is flacky. It could fail in the future.
-    #[tokio::test]
-    async fn test_provider_get_l1_batch_block_range() {
-        let provider = era_provider();
-        let batch = 1_u64;
-
-        assert!(provider.get_l1_batch_block_range(batch).await.is_ok());
-    }
-
-    #[tokio::test]
-    async fn test_provider_get_l1_batch_details() {
-        let provider = era_provider();
-        let batch = 1_u64;
-
-        assert!(provider.get_l1_batch_details(batch).await.is_ok());
-    }
-
-    #[tokio::test]
-    async fn test_provider_get_l2_to_l1_log_proof() {
-        let provider = era_provider();
-        let tx_hash: H256 = "0xac9cf301af3b11760feb9d84283513f993dcd29de6e5fd28a8f41b1c7c0469ed"
-            .parse()
-            .unwrap();
-
-        assert!(provider.get_l2_to_l1_log_proof(tx_hash, None).await.is_ok());
-    }
-
-    // #[tokio::test]
-    // async fn test_provider_get_l2_to_l1_msg_proof() {
-    //     let provider = local_provider();
-    //     let block = 2;
-    //     let sender = /* create an address object */;
-    //     let msg = /* create a hash object */;
-
-    //     assert!(provider.get_l2_to_l1_msg_proof(block, sender, msg, None).await.is_ok());
-    // }
-
-    #[tokio::test]
-    async fn test_provider_get_main_contract() {
-        let provider = era_provider();
-
-        assert!(provider.get_main_contract().await.is_ok());
-    }
-
-    // TODO: This test is flacky. It could fail in the future. We should create a
-    // transaction, send it, and the assert that the details match.
-    #[tokio::test]
-    async fn test_provider_get_raw_block_transactions() {
-        let provider = era_provider();
-        let block = 1_u64;
-
-        assert!(provider.get_raw_block_transactions(block).await.is_ok());
-    }
-
-    #[tokio::test]
-    async fn test_provider_get_token_price() {
-        let provider = era_provider();
-        let address: Address = "0x0000000000000000000000000000000000000000"
-            .parse()
-            .unwrap();
-
-        assert!(provider.get_token_price(address).await.is_ok());
-    }
-
-    // TODO: This test is flacky. It could fail in the future. We should create a
-    // transaction, send it, and the assert that the details match.
-    #[tokio::test]
-    async fn test_provider_get_transaction_details() {
-        let provider = era_provider();
-        let test_block = provider.get_block_details(2_u64).await.unwrap().unwrap();
-        let hash = test_block.root_hash;
-
-        assert!(provider.get_transaction_details(hash).await.is_ok());
-    }
-
-    #[tokio::test]
-    async fn test_provider_get_l1_batch_number() {
-        let provider = era_provider();
-
-        assert!(provider.get_l1_batch_number().await.is_ok());
-    }
-
-    #[tokio::test]
-    async fn test_provider_get_l1_chain_id() {
-        let provider = era_provider();
-
-        assert!(provider.get_l1_chain_id().await.is_ok());
-    }
-
-    #[tokio::test]
-    async fn test_provider_debug_trace_block_by_hash() {
-        let provider = era_provider();
-        let block_number = provider.get_block_number().await.unwrap() - 1_u64;
-        let test_block = provider
-            .get_block_details(block_number.as_u32())
-            .await
-            .unwrap()
-            .unwrap();
-        let hash_block = test_block.root_hash;
-
-        let options = Some(TracerConfig {
-            disable_storage: None,
-            disable_stack: None,
-            enable_memory: None,
-            enable_return_data: None,
-            tracer: Some("callTracer".to_owned()),
-            tracer_config: Some(HashMap::from([("onlyTopCall".to_owned(), true)])),
-        });
-
-        assert!(
-            ZKSProvider::debug_trace_block_by_hash(&provider, hash_block, None)
-                .await
-                .is_ok()
-        );
-        assert!(
-            ZKSProvider::debug_trace_block_by_hash(&provider, hash_block, options)
-                .await
-                .is_ok()
-        );
-    }
-
-    #[tokio::test]
-    async fn test_provider_debug_trace_block_by_number() {
-        let provider = era_provider();
-        let existing_block_number = provider.get_block_number().await.unwrap() - 1_u64;
-        let non_existing_block_number = existing_block_number + 100_u64;
-        let options = Some(TracerConfig {
-            disable_storage: None,
-            disable_stack: None,
-            enable_memory: None,
-            enable_return_data: None,
-            tracer: Some("callTracer".to_owned()),
-            tracer_config: Some(HashMap::from([("onlyTopCall".to_owned(), true)])),
-        });
-
-        assert!(
-            ZKSProvider::debug_trace_block_by_number(&provider, existing_block_number, None)
-                .await
-                .is_ok()
-        );
-        assert!(ZKSProvider::debug_trace_block_by_number(
-            &provider,
-            existing_block_number,
-            options.clone()
-        )
-        .await
-        .is_ok());
-        assert!(ZKSProvider::debug_trace_block_by_number(
-            &provider,
-            non_existing_block_number,
-            None
-        )
-        .await
-        .is_err());
-        assert!(ZKSProvider::debug_trace_block_by_number(
-            &provider,
-            non_existing_block_number,
-            options
-        )
-        .await
-        .is_err());
-    }
-
-    #[tokio::test]
-    async fn test_provider_debug_trace_call() {
-        let provider = era_provider();
-        #[derive(Serialize, Deserialize, Debug)]
-        struct TestTransaction {
-            from: String,
-            to: String,
-            data: String,
-        }
-
-        let request = TestTransaction {
-            from: "0x1111111111111111111111111111111111111111".to_owned(),
-            to: "0x2222222222222222222222222222222222222222".to_owned(),
-            data: "0x608060405234801561001057600080fd5b50610228806100206000396000f3fe608060405234801561001057600080fd5b506004361061002b5760003560e01c80639146769014610030575b600080fd5b61003861004e565b6040516100459190610170565b60405180910390f35b60606000805461005d906101c1565b80601f0160208091040260200160405190810160405280929190818152602001828054610089906101c1565b80156100d65780601f106100ab576101008083540402835291602001916100d6565b820191906000526020600020905b8154815290600101906020018083116100b957829003601f168201915b5050505050905090565b600081519050919050565b600082825260208201905092915050565b60005b8381101561011a5780820151818401526020810190506100ff565b60008484015250505050565b6000601f19601f8301169050919050565b6000610142826100e0565b61014c81856100eb565b935061015c8185602086016100fc565b61016581610126565b840191505092915050565b6000602082019050818103600083015261018a8184610137565b905092915050565b7f4e487b7100000000000000000000000000000000000000000000000000000000600052602260045260246000fd5b600060028204905060018216806101d957607f821691505b6020821081036101ec576101eb610192565b5b5091905056fea26469706673582212203d7f62ad5ef1f9670aa630c438f1a75844e1d2cfaf92e6985c698b7009e3dfa864736f6c63430008140033".to_owned(),
-        };
-
-        let block = provider.get_block_number().await.ok();
-        let options = Some(TracerConfig {
-            disable_storage: None,
-            disable_stack: None,
-            enable_memory: None,
-            enable_return_data: None,
-            tracer: Some("callTracer".to_owned()),
-            tracer_config: Some(HashMap::from([("onlyTopCall".to_owned(), true)])),
-        });
-
-        println!(
-            "{:?}",
-            ZKSProvider::debug_trace_call::<&TestTransaction, u64>(&provider, &request, None, None)
-                .await
-        );
-
-        assert!(ZKSProvider::debug_trace_call::<&TestTransaction, u64>(
-            &provider, &request, None, None
-        )
-        .await
-        .is_ok());
-        assert!(
-            ZKSProvider::debug_trace_call(&provider, &request, block, None)
-                .await
-                .is_ok()
-        );
-        assert!(
-            ZKSProvider::debug_trace_call(&provider, &request, block, options.clone())
-                .await
-                .is_ok()
-        );
-        assert!(
-            ZKSProvider::debug_trace_call::<_, u64>(&provider, request, None, options)
-                .await
-                .is_ok()
-        );
-    }
-
-    // TODO: This test is flacky. It could fail in the future.
-    #[tokio::test]
-    async fn test_provider_debug_trace_transaction() {
-        let era_provider = era_provider();
-        let zk_wallet =
-            ZKSWallet::new(local_wallet(), None, Some(era_provider.clone()), None).unwrap();
-
-        let transfer_request = TransferRequest::new(1_u64.into())
-            .to(Address::from_str("0x36615Cf349d7F6344891B1e7CA7C72883F5dc049").unwrap())
-            .from(zk_wallet.l2_address());
-        let transaction_hash = zk_wallet.transfer(&transfer_request, None).await.unwrap();
-        let invalid_transaction_hash: H256 =
-            "0x84472204e445cb3cd5f3ce5e23abcc2892cda5e61b35855a7f0bb1562a6e30e7"
-                .parse()
-                .unwrap();
-
-        let options = Some(TracerConfig {
-            disable_storage: None,
-            disable_stack: None,
-            enable_memory: None,
-            enable_return_data: None,
-            tracer: Some("callTracer".to_owned()),
-            tracer_config: Some(HashMap::from([("onlyTopCall".to_owned(), true)])),
-        });
-
-        assert!(
-            ZKSProvider::debug_trace_transaction(&era_provider, transaction_hash, None)
-                .await
-                .is_ok()
-        );
-        assert!(ZKSProvider::debug_trace_transaction(
-            &era_provider,
-            transaction_hash,
-            options.clone()
-        )
-        .await
-        .is_ok());
-        assert!(ZKSProvider::debug_trace_transaction(
-            &era_provider,
-            invalid_transaction_hash,
-            None
-        )
-        .await
-        .is_err());
-        assert!(ZKSProvider::debug_trace_transaction(
-            &era_provider,
-            invalid_transaction_hash,
-            options
-        )
-        .await
-        .is_err());
-    }
-
-    #[tokio::test]
-    async fn test_signer_estimate_fee() {
-        let provider = era_signer();
-        #[derive(Serialize, Deserialize, Debug)]
-        struct TestTransaction {
-            from: String,
-            to: String,
-            data: String,
-        }
-
-        let transaction = TestTransaction {
-            from: "0x1111111111111111111111111111111111111111".to_owned(),
-            to: "0x2222222222222222222222222222222222222222".to_owned(),
-            data: "0x608060405234801561001057600080fd5b50610228806100206000396000f3fe608060405234801561001057600080fd5b506004361061002b5760003560e01c80639146769014610030575b600080fd5b61003861004e565b6040516100459190610170565b60405180910390f35b60606000805461005d906101c1565b80601f0160208091040260200160405190810160405280929190818152602001828054610089906101c1565b80156100d65780601f106100ab576101008083540402835291602001916100d6565b820191906000526020600020905b8154815290600101906020018083116100b957829003601f168201915b5050505050905090565b600081519050919050565b600082825260208201905092915050565b60005b8381101561011a5780820151818401526020810190506100ff565b60008484015250505050565b6000601f19601f8301169050919050565b6000610142826100e0565b61014c81856100eb565b935061015c8185602086016100fc565b61016581610126565b840191505092915050565b6000602082019050818103600083015261018a8184610137565b905092915050565b7f4e487b7100000000000000000000000000000000000000000000000000000000600052602260045260246000fd5b600060028204905060018216806101d957607f821691505b6020821081036101ec576101eb610192565b5b5091905056fea26469706673582212203d7f62ad5ef1f9670aa630c438f1a75844e1d2cfaf92e6985c698b7009e3dfa864736f6c63430008140033".to_owned(),
-        };
-
-        let estimated_fee = provider.estimate_fee(transaction).await.unwrap();
-
-        assert_eq!(estimated_fee.gas_limit, U256::from(162_436_u32));
-        assert_eq!(estimated_fee.gas_per_pubdata_limit, U256::from(66_u32));
-        assert_eq!(estimated_fee.max_fee_per_gas, U256::from(250_000_000_u32));
-        assert_eq!(estimated_fee.max_priority_fee_per_gas, U256::from(0_u32));
-    }
-
-    #[tokio::test]
-    async fn test_signer_get_testnet_paymaster() {
-        let provider = era_signer();
-
-        assert!(provider.get_testnet_paymaster().await.is_ok());
-    }
-
-    #[tokio::test]
-    async fn test_signer_estimate_gas_l1_to_l2() {
-        let provider = era_signer();
-        #[derive(Serialize, Deserialize, Debug)]
-        struct TestTransaction {
-            from: String,
-            to: String,
-            data: String,
-        }
-
-        let transaction = TestTransaction {
-            from: "0x1111111111111111111111111111111111111111".to_owned(),
-            to: "0x2222222222222222222222222222222222222222".to_owned(),
-            data: "0x608060405234801561001057600080fd5b50610228806100206000396000f3fe608060405234801561001057600080fd5b506004361061002b5760003560e01c80639146769014610030575b600080fd5b61003861004e565b6040516100459190610170565b60405180910390f35b60606000805461005d906101c1565b80601f0160208091040260200160405190810160405280929190818152602001828054610089906101c1565b80156100d65780601f106100ab576101008083540402835291602001916100d6565b820191906000526020600020905b8154815290600101906020018083116100b957829003601f168201915b5050505050905090565b600081519050919050565b600082825260208201905092915050565b60005b8381101561011a5780820151818401526020810190506100ff565b60008484015250505050565b6000601f19601f8301169050919050565b6000610142826100e0565b61014c81856100eb565b935061015c8185602086016100fc565b61016581610126565b840191505092915050565b6000602082019050818103600083015261018a8184610137565b905092915050565b7f4e487b7100000000000000000000000000000000000000000000000000000000600052602260045260246000fd5b600060028204905060018216806101d957607f821691505b6020821081036101ec576101eb610192565b5b5091905056fea26469706673582212203d7f62ad5ef1f9670aa630c438f1a75844e1d2cfaf92e6985c698b7009e3dfa864736f6c63430008140033".to_owned(),
-        };
-
-        let estimated_fee = provider.estimate_gas_l1_to_l2(transaction).await.unwrap();
-
-        assert_eq!(estimated_fee, U256::from(36_768_868_u32));
-    }
-
-    #[tokio::test]
-    // TODO: This test is flacky. It could fail in the future.
-    async fn test_signer_get_all_account_balances() {
-        let provider = era_signer();
-        let address: Address = "0xbd29a1b981925b94eec5c4f1125af02a2ec4d1ca"
-            .parse()
-            .unwrap();
-        let balance = provider.get_balance(address, None).await.unwrap();
-
-        let balances = provider.get_all_account_balances(address).await.unwrap();
-
-        assert_eq!(
-            balances
-                .get(
-                    &"0x0000000000000000000000000000000000000000"
-                        .parse::<Address>()
-                        .unwrap()
-                )
-                .unwrap()
-                .clone(),
-            balance
-        );
-    }
-
-    #[tokio::test]
-    async fn test_signer_get_block_details() {
-        let provider = era_signer();
-        let existing_block = 1_u64;
-        let non_existing_block = provider.get_block_number().await.unwrap() + 100_u64;
-
-        let existing_block_details = provider.get_block_details(existing_block).await.unwrap();
-        let non_existing_block_details = provider
-            .get_block_details(non_existing_block.as_u32())
-            .await
-            .unwrap();
-
-        assert!(existing_block_details.is_some());
-        assert!(non_existing_block_details.is_none())
-    }
-
-    #[tokio::test]
-    async fn test_signer_get_bridge_contracts() {
-        let provider = era_signer();
-
-        assert!(provider.get_bridge_contracts().await.is_ok());
-    }
-
-    #[tokio::test]
-    async fn test_signer_get_bytecode_by_hash() {
-        let provider = era_signer();
-        let invalid_hash = "0xac9cf301af3b11760feb9d84283513f993dcd29de6e5fd28a8f41b1c7c0469ed"
-            .parse()
-            .unwrap();
-        let valid_hash: H256 = "0x7641711d8997f701a4d5929b6661185aeb5ae1fdff33288b6b5df1c05135cfc9"
-            .parse()
-            .unwrap();
-
-        assert!(provider.get_bytecode_by_hash(invalid_hash).await.is_ok());
-        assert!(provider.get_bytecode_by_hash(valid_hash).await.is_ok());
-    }
-
-    #[ignore]
-    #[tokio::test]
-    async fn test_signer_get_confirmed_tokens() {
-        let provider = era_signer();
-        let from = 0;
-        let limit = 10;
-
-        assert!(provider.get_confirmed_tokens(from, limit).await.is_ok());
-    }
-
-    // TODO: This test is flacky. It could fail in the future.
-    #[tokio::test]
-    async fn test_signer_get_l1_batch_block_range() {
-        let provider = era_signer();
-        let batch = 1_u64;
-
-        assert!(provider.get_l1_batch_block_range(batch).await.is_ok());
-    }
-
-    #[tokio::test]
-    async fn test_signer_get_l1_batch_details() {
-        let provider = era_signer();
-        let batch = 1_u64;
-
-        assert!(provider.get_l1_batch_details(batch).await.is_ok());
-    }
-
-    #[tokio::test]
-    async fn test_signer_get_l2_to_l1_log_proof() {
-        let provider = era_signer();
-        let tx_hash: H256 = "0xac9cf301af3b11760feb9d84283513f993dcd29de6e5fd28a8f41b1c7c0469ed"
-            .parse()
-            .unwrap();
-
-        assert!(provider.get_l2_to_l1_log_proof(tx_hash, None).await.is_ok());
-    }
-
-    // #[tokio::test]
-    // async fn test_signer_get_l2_to_l1_msg_proof() {
-    //     let provider = local_signer();
-    //     let block = 2;
-    //     let sender = /* create an address object */;
-    //     let msg = /* create a hash object */;
-
-    //     assert!(provider.get_l2_to_l1_msg_proof(block, sender, msg, None).await.is_ok());
-    // }
-
-    #[tokio::test]
-    async fn test_signer_get_main_contract() {
-        let provider = era_signer();
-
-        assert!(provider.get_main_contract().await.is_ok());
-    }
-
-    // TODO: This test is flacky. It could fail in the future. We should create a
-    // transaction, send it, and the assert that the details match.
-    #[tokio::test]
-    async fn test_signer_get_raw_block_transactions() {
-        let provider = era_signer();
-        let block = 1_u64;
-
-        assert!(provider.get_raw_block_transactions(block).await.is_ok());
-    }
-
-    #[tokio::test]
-    async fn test_signer_get_token_price() {
-        let provider = era_signer();
-        let address: Address = "0x0000000000000000000000000000000000000000"
-            .parse()
-            .unwrap();
-
-        assert!(provider.get_token_price(address).await.is_ok());
-    }
-
-    // TODO: This test is flacky. It could fail in the future. We should create a
-    // transaction, send it, and the assert that the details match.
-    #[tokio::test]
-    async fn test_signer_get_transaction_details() {
-        let provider = era_signer();
-        let hash: H256 = "0xac9cf301af3b11760feb9d84283513f993dcd29de6e5fd28a8f41b1c7c0469ed"
-            .parse()
-            .unwrap();
-
-        assert!(provider.get_transaction_details(hash).await.is_ok());
-    }
-
-    #[tokio::test]
-    async fn test_signer_get_l1_batch_number() {
-        let provider = era_signer();
-
-        assert!(provider.get_l1_batch_number().await.is_ok());
-    }
-
-    #[tokio::test]
-    async fn test_signer_get_l1_chain_id() {
-        let provider = era_signer();
-
-        assert!(provider.get_l1_chain_id().await.is_ok());
-    }
-
-    #[tokio::test]
-    async fn test_signer_debug_trace_block_by_hash() {
-        let provider = era_signer();
-        let block_number = provider.get_block_number().await.unwrap() - 1_u64;
-        let test_block = provider
-            .get_block_details(block_number.as_u32())
-            .await
-            .unwrap()
-            .unwrap();
-        let hash = test_block.root_hash;
-
-        let options = Some(TracerConfig {
-            disable_storage: None,
-            disable_stack: None,
-            enable_memory: None,
-            enable_return_data: None,
-            tracer: Some("callTracer".to_owned()),
-            tracer_config: Some(HashMap::from([("onlyTopCall".to_owned(), true)])),
-        });
-
-        assert!(
-            ZKSProvider::debug_trace_block_by_hash(&provider, hash, None)
-                .await
-                .is_ok()
-        );
-        assert!(
-            ZKSProvider::debug_trace_block_by_hash(&provider, hash, options)
-                .await
-                .is_ok()
-        );
-    }
-
-    #[tokio::test]
-    async fn test_signer_debug_trace_block_by_number() {
-        let provider = era_signer();
-        let existing_block_number = provider.get_block_number().await.unwrap() - 1_u64;
-        let non_existing_block_number = existing_block_number + 100_u64;
-        let options = Some(TracerConfig {
-            disable_storage: None,
-            disable_stack: None,
-            enable_memory: None,
-            enable_return_data: None,
-            tracer: Some("callTracer".to_owned()),
-            tracer_config: Some(HashMap::from([("onlyTopCall".to_owned(), true)])),
-        });
-
-        assert!(
-            ZKSProvider::debug_trace_block_by_number(&provider, existing_block_number, None)
-                .await
-                .is_ok()
-        );
-        assert!(ZKSProvider::debug_trace_block_by_number(
-            &provider,
-            existing_block_number,
-            options.clone()
-        )
-        .await
-        .is_ok());
-        assert!(ZKSProvider::debug_trace_block_by_number(
-            &provider,
-            non_existing_block_number,
-            None
-        )
-        .await
-        .is_err());
-        assert!(ZKSProvider::debug_trace_block_by_number(
-            &provider,
-            non_existing_block_number,
-            options
-        )
-        .await
-        .is_err());
-    }
-
-    #[tokio::test]
-    async fn test_signer_debug_trace_call() {
-        let provider = era_signer();
-        #[derive(Serialize, Deserialize, Debug)]
-        struct TestTransaction {
-            from: String,
-            to: String,
-            data: String,
-        }
-
-        let request = TestTransaction {
-            from: "0x1111111111111111111111111111111111111111".to_owned(),
-            to: "0x2222222222222222222222222222222222222222".to_owned(),
-            data: "0x608060405234801561001057600080fd5b50610228806100206000396000f3fe608060405234801561001057600080fd5b506004361061002b5760003560e01c80639146769014610030575b600080fd5b61003861004e565b6040516100459190610170565b60405180910390f35b60606000805461005d906101c1565b80601f0160208091040260200160405190810160405280929190818152602001828054610089906101c1565b80156100d65780601f106100ab576101008083540402835291602001916100d6565b820191906000526020600020905b8154815290600101906020018083116100b957829003601f168201915b5050505050905090565b600081519050919050565b600082825260208201905092915050565b60005b8381101561011a5780820151818401526020810190506100ff565b60008484015250505050565b6000601f19601f8301169050919050565b6000610142826100e0565b61014c81856100eb565b935061015c8185602086016100fc565b61016581610126565b840191505092915050565b6000602082019050818103600083015261018a8184610137565b905092915050565b7f4e487b7100000000000000000000000000000000000000000000000000000000600052602260045260246000fd5b600060028204905060018216806101d957607f821691505b6020821081036101ec576101eb610192565b5b5091905056fea26469706673582212203d7f62ad5ef1f9670aa630c438f1a75844e1d2cfaf92e6985c698b7009e3dfa864736f6c63430008140033".to_owned(),
-        };
-
-        let block = provider.get_block_number().await.ok();
-        let options = Some(TracerConfig {
-            disable_storage: None,
-            disable_stack: None,
-            enable_memory: None,
-            enable_return_data: None,
-            tracer: Some("callTracer".to_owned()),
-            tracer_config: Some(HashMap::from([("onlyTopCall".to_owned(), true)])),
-        });
-
-        assert!(
-            ZKSProvider::debug_trace_call::<_, u64>(&provider, &request, None, None)
-                .await
-                .is_ok()
-        );
-        assert!(
-            ZKSProvider::debug_trace_call(&provider, &request, block, None)
-                .await
-                .is_ok()
-        );
-        assert!(
-            ZKSProvider::debug_trace_call(&provider, &request, block, options.clone())
-                .await
-                .is_ok()
-        );
-        assert!(
-            ZKSProvider::debug_trace_call::<_, u64>(&provider, request, None, options)
-                .await
-                .is_ok()
-        );
-    }
-
-    #[tokio::test]
-    async fn test_signer_debug_trace_transaction() {
-        let era_signer = era_signer();
-        let zk_wallet =
-            ZKSWallet::new(local_wallet(), None, Some(era_signer.clone()), None).unwrap();
-
-        let transfer_request = TransferRequest::new(1_u64.into())
-            .to(Address::from_str("0x36615Cf349d7F6344891B1e7CA7C72883F5dc049").unwrap())
-            .from(zk_wallet.l2_address());
-        let transaction_hash = zk_wallet.transfer(&transfer_request, None).await.unwrap();
-        let invalid_transaction_hash: H256 =
-            "0x84472204e445cb3cd5f3ce5e23abcc2892cda5e61b35855a7f0bb1562a6e30e7"
-                .parse()
-                .unwrap();
-
-        let options = Some(TracerConfig {
-            disable_storage: None,
-            disable_stack: None,
-            enable_memory: None,
-            enable_return_data: None,
-            tracer: Some("callTracer".to_owned()),
-            tracer_config: Some(HashMap::from([("onlyTopCall".to_owned(), true)])),
-        });
-
-        assert!(
-            ZKSProvider::debug_trace_transaction(&era_signer, transaction_hash, None)
-                .await
-                .is_ok()
-        );
-        assert!(
-            ZKSProvider::debug_trace_transaction(&era_signer, transaction_hash, options)
-                .await
-                .is_ok()
-        );
-        assert!(
-            ZKSProvider::debug_trace_transaction(&era_signer, invalid_transaction_hash, None)
-                .await
-                .is_err()
-        );
-    }
-
-    #[tokio::test]
-    async fn test_send_function_with_arguments() {
-        // Deploying a test contract
-        let deployer_private_key =
-            "7726827caac94a7f9e1b160f7ea819f172f7b6f9d2a97f992c38edeab82d4110";
-        let era_provider = era_provider();
-        let wallet = LocalWallet::from_str(deployer_private_key)
-            .unwrap()
-            .with_chain_id(ERA_CHAIN_ID);
-        let zk_wallet = ZKSWallet::new(wallet, None, Some(era_provider.clone()), None).unwrap();
-        let mut contract_path = PathBuf::from(env!("CARGO_MANIFEST_DIR"));
-        contract_path.push("src/abi/test_contracts/storage_combined.json");
-        let contract: CompiledContract =
-            serde_json::from_reader(File::open(contract_path).unwrap()).unwrap();
-
-        let deploy_request =
-            DeployRequest::with(contract.abi, contract.bin.to_vec(), vec!["0".to_owned()])
-                .from(zk_wallet.l2_address());
-        let contract_address = zk_wallet.deploy(&deploy_request).await.unwrap();
-        let call_request = CallRequest::new(contract_address, "getValue()(uint256)".to_owned());
-        let initial_value = ZKSProvider::call(&era_provider, &call_request)
-            .await
-            .unwrap();
-
-        assert_eq!(initial_value, U256::from(0_i32).into_tokens());
-
-        let value_to_set = String::from("10");
-        era_provider
-            .send_eip712(
-                &zk_wallet.l2_wallet,
-                contract_address,
-                "setValue(uint256)",
-                Some([value_to_set.clone()].into()),
-                None,
-            )
-            .await
-            .unwrap()
-            .await
-            .unwrap()
-            .unwrap();
-        let set_value = ZKSProvider::call(&era_provider, &call_request)
-            .await
-            .unwrap();
-
-        assert_eq!(
-            set_value,
-            U256::from(value_to_set.parse::<u64>().unwrap()).into_tokens()
-        );
-
-        era_provider
-            .send_eip712(
-                &zk_wallet.l2_wallet,
-                contract_address,
-                "incrementValue()",
-                None,
-                None,
-            )
-            .await
-            .unwrap()
-            .await
-            .unwrap()
-            .unwrap();
-        let incremented_value = ZKSProvider::call(&era_provider, &call_request)
-            .await
-            .unwrap();
-
-        assert_eq!(
-            incremented_value,
-            (value_to_set.parse::<u64>().unwrap() + 1_u64).into_tokens()
-        );
-    }
-
-    #[tokio::test]
-    async fn test_call_view_function_with_no_parameters() {
-        // Deploying a test contract
-        let deployer_private_key =
-            "7726827caac94a7f9e1b160f7ea819f172f7b6f9d2a97f992c38edeab82d4110";
-        let era_provider = era_provider();
-        let wallet = LocalWallet::from_str(deployer_private_key)
-            .unwrap()
-            .with_chain_id(ERA_CHAIN_ID);
-        let zk_wallet = ZKSWallet::new(wallet, None, Some(era_provider.clone()), None).unwrap();
-        let mut contract_path = PathBuf::from(env!("CARGO_MANIFEST_DIR"));
-        contract_path.push("src/abi/test_contracts/basic_combined.json");
-        let contract: CompiledContract =
-            serde_json::from_reader(File::open(contract_path).unwrap()).unwrap();
-
-        let deploy_request = DeployRequest::with(contract.abi, contract.bin.to_vec(), vec![]);
-        let contract_address = zk_wallet.deploy(&deploy_request).await.unwrap();
-        let call_request = CallRequest::new(contract_address, "str_out()(string)".to_owned());
-        let output = ZKSProvider::call(&era_provider, &call_request)
-            .await
-            .unwrap();
-
-        assert_eq!(output, String::from("Hello World!").into_tokens());
-    }
-
-    #[tokio::test]
-    async fn test_call_view_function_with_arguments() {
-        // Deploying a test contract
-        let deployer_private_key =
-            "7726827caac94a7f9e1b160f7ea819f172f7b6f9d2a97f992c38edeab82d4110";
-        let era_provider = era_provider();
-        let wallet = LocalWallet::from_str(deployer_private_key)
-            .unwrap()
-            .with_chain_id(ERA_CHAIN_ID);
-        let zk_wallet = ZKSWallet::new(wallet, None, Some(era_provider.clone()), None).unwrap();
-
-        let mut contract_path = PathBuf::from(env!("CARGO_MANIFEST_DIR"));
-        contract_path.push("src/abi/test_contracts/basic_combined.json");
-        let contract: CompiledContract =
-            serde_json::from_reader(File::open(contract_path).unwrap()).unwrap();
-
-        let deploy_request = DeployRequest::with(contract.abi, contract.bin.to_vec(), vec![])
-            .from(zk_wallet.l2_address());
-        let contract_address = zk_wallet.deploy(&deploy_request).await.unwrap();
-        let call_request = CallRequest::new(contract_address, "plus_one(uint256)".to_owned())
-            .function_parameters(vec!["1".to_owned()]);
-        let no_return_type_output = ZKSProvider::call(&era_provider, &call_request)
-            .await
-            .unwrap();
-
-        let call_request = call_request.function_signature("plus_one(uint256)(uint256)".to_owned());
-        let known_return_type_output = ZKSProvider::call(&era_provider, &call_request)
-            .await
-            .unwrap();
-
-        assert_eq!(
-            no_return_type_output,
-            Bytes::from([
-                0, 0, 0, 0, 0, 0, 0, 0, 0, 0, 0, 0, 0, 0, 0, 0, 0, 0, 0, 0, 0, 0, 0, 0, 0, 0, 0, 0,
-                0, 0, 0, 2
-            ])
-            .into_tokens()
-        );
-        assert_eq!(known_return_type_output, U256::from(2_u64).into_tokens());
-    }
-=======
->>>>>>> 2a770b24
 }