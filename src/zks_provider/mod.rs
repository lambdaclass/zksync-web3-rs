use async_trait::async_trait;
use ethers::{
    abi::{HumanReadableParser, Token, Tokenizable, Tokenize},
    prelude::{
        k256::{
            ecdsa::{RecoveryId, Signature as RecoverableSignature},
            schnorr::signature::hazmat::PrehashSigner,
        },
        SignerMiddleware,
    },
    providers::{JsonRpcClient, Middleware, Provider, ProviderError},
    signers::{Signer, Wallet},
    types::{
        transaction::{eip2718::TypedTransaction, eip712::Eip712Error},
<<<<<<< HEAD
        Address, Eip1559TransactionRequest, Signature, H256, U256, U64,
=======
        Address, BlockNumber, Eip1559TransactionRequest, Signature, TransactionReceipt, H256, U256,
        U64,
>>>>>>> 22249282
    },
};
use serde::Serialize;
use serde_json::json;
use std::{collections::HashMap, fmt::Debug, time::Duration};
use tokio::time::Instant;

pub mod types;
use types::Fee;

use crate::{
    eip712::{Eip712Meta, Eip712Transaction, Eip712TransactionRequest},
    zks_utils::{
        DEFAULT_GAS, EIP712_TX_TYPE, ERA_CHAIN_ID, ETH_CHAIN_ID, MAX_FEE_PER_GAS,
        MAX_PRIORITY_FEE_PER_GAS,
    },
    zks_wallet::Overrides,
};

use self::types::{
    BlockDetails, BlockRange, BridgeContracts, DebugTrace, L1BatchDetails, Proof, TokenInfo,
    TracerConfig, Transaction, TransactionDetails,
};

/// This trait wraps every JSON-RPC call specified in zkSync Era's documentation
/// https://era.zksync.io/docs/api/api.html#zksync-era-json-rpc-methods
#[async_trait]
pub trait ZKSProvider {
    async fn zk_estimate_gas<T>(&self, transaction: T) -> Result<U256, ProviderError>
    where
        T: Debug + Serialize + Send + Sync;

    /// Returns the fee for the transaction.
    async fn estimate_fee<T>(&self, transaction: T) -> Result<Fee, ProviderError>
    where
        T: Debug + Serialize + Send + Sync;

    /// Returns an estimate of the gas required for a L1 to L2 transaction.
    async fn estimate_gas_l1_to_l2<T>(&self, transaction: T) -> Result<U256, ProviderError>
    where
        T: Debug + Serialize + Send + Sync;

    /// Returns all balances for confirmed tokens given by an account address.
    async fn get_all_account_balances(
        &self,
        address: Address,
    ) -> Result<HashMap<Address, U256>, ProviderError>;

    /// Returns additional zkSync-specific information about the L2 block.
    /// * `committed`: The batch is closed and the state transition it creates exists on layer 1.
    /// * `proven`: The batch proof has been created, submitted, and accepted on layer 1.
    /// * `executed`: The batch state transition has been executed on L1; meaning the root state has been updated.
    async fn get_block_details<T>(&self, block: T) -> Result<Option<BlockDetails>, ProviderError>
    where
        T: Into<U64> + Send + Sync + Serialize + Debug;

    /// Returns L1/L2 addresses of default bridges.
    async fn get_bridge_contracts(&self) -> Result<BridgeContracts, ProviderError>;

    /// Returns bytecode of a transaction given by its hash.
    async fn get_bytecode_by_hash(&self, hash: H256) -> Result<Option<Vec<u8>>, ProviderError>;

    /// Returns [address, symbol, name, and decimal] information of all tokens within a range of ids given by parameters `from` and `limit`.
    ///
    /// **Confirmed** in the method name means the method returns any token bridged to zkSync via the official bridge.
    ///
    /// > This method is mainly used by the zkSync team as it relates to a database query where the primary keys relate to the given ids.
    async fn get_confirmed_tokens(
        &self,
        from: u32,
        limit: u8,
    ) -> Result<Vec<TokenInfo>, ProviderError>;

    /// Returns the range of blocks contained within a batch given by batch number.
    ///
    /// The range is given by beginning/end block numbers in hexadecimal.
    async fn get_l1_batch_block_range<T>(&self, batch: T) -> Result<BlockRange, ProviderError>
    where
        T: Into<U64> + Send + Sync + Serialize + Debug;

    /// Returns data pertaining to a given batch.
    async fn get_l1_batch_details<T>(&self, batch: T) -> Result<L1BatchDetails, ProviderError>
    where
        T: Into<U64> + Send + Sync + Serialize + Debug;

    /// Given a transaction hash, and an index of the L2 to L1 log produced within the
    /// transaction, it returns the proof for the corresponding L2 to L1 log.
    ///
    /// The index of the log that can be obtained from the transaction receipt (it
    /// includes a list of every log produced by the transaction).
    async fn get_l2_to_l1_log_proof(
        &self,
        tx_hash: H256,
        l2_to_l1_log_index: Option<u64>,
    ) -> Result<Option<Proof>, ProviderError>;

    /// Given a block, a sender, a message, and an optional message log index in the
    /// block containing the L1->L2 message, it returns the proof for the message sent
    /// via the L1Messenger system contract.
    async fn get_l2_to_l1_msg_proof<T>(
        &self,
        block: T,
        sender: Address,
        msg: H256,
        l2_log_position: Option<u64>,
    ) -> Result<Option<Proof>, ProviderError>
    where
        T: Into<U64> + Send + Sync + Serialize + Debug;

    /// Returns the address of the zkSync Era contract.
    async fn get_main_contract(&self) -> Result<Address, ProviderError>;

    /// Returns data of transactions in a block.
    async fn get_raw_block_transactions<T>(
        &self,
        block: T,
    ) -> Result<Vec<Transaction>, ProviderError>
    where
        T: Into<U64> + Send + Sync + Serialize + Debug;

    /// Returns the address of the [testnet paymaster](https://era.zksync.io/docs/dev/developer-guides/aa.html#testnet-paymaster): the paymaster that is available
    /// on testnets and enables paying fees in ERC-20 compatible tokens.
    async fn get_testnet_paymaster(&self) -> Result<Address, ProviderError>;

    /// Returns the price of a given token in USD.
    async fn get_token_price(&self, address: Address) -> Result<String, ProviderError>;

    /// Returns data from a specific transaction given by the transaction hash.
    async fn get_transaction_details(
        &self,
        hash: H256,
    ) -> Result<Option<TransactionDetails>, ProviderError>;

    /// Returns the latest L1 batch number.
    async fn get_l1_batch_number(&self) -> Result<U256, ProviderError>;

    /// Returns the chain id of the underlying L1.
    async fn get_l1_chain_id(&self) -> Result<U256, ProviderError>;

    /// Returns debug trace of all executed calls contained in a block given by its L2 hash.
    async fn debug_trace_block_by_hash(
        &self,
        hash: H256,
        options: Option<TracerConfig>,
    ) -> Result<DebugTrace, ProviderError>;

    /// Returns debug trace of all executed calls contained in a block given by its L2 block number.
    async fn debug_trace_block_by_number<T>(
        &self,
        block: T,
        options: Option<TracerConfig>,
    ) -> Result<DebugTrace, ProviderError>
    where
        T: Into<U64> + Send + Sync + Serialize + Debug;

    /// Returns debug trace containing information on a specific calls given by the call request.
    async fn debug_trace_call<R, T>(
        &self,
        request: R,
        block: Option<T>,
        options: Option<TracerConfig>,
    ) -> Result<DebugTrace, ProviderError>
    where
        R: Debug + Serialize + Send + Sync,
        T: Into<U64> + Send + Sync + Serialize + Debug;

    /// Uses the EVM's callTracer to return a debug trace of a specific transaction given by its transaction hash.
    async fn debug_trace_transaction(
        &self,
        hash: H256,
        options: Option<TracerConfig>,
    ) -> Result<DebugTrace, ProviderError>;

    async fn send_eip712<T, D>(
        &self,
        wallet: &Wallet<D>,
        contract_address: Address,
        function_signature: &str,
        function_parameters: Option<T>,
        overrides: Option<Overrides>,
    ) -> Result<(Vec<Token>, H256), ProviderError>
    where
        T: Tokenizable + Debug + Clone + Send,
        D: PrehashSigner<(RecoverableSignature, RecoveryId)> + Send + Sync;

    async fn send<T, D>(
        &self,
        wallet: &Wallet<D>,
        contract_address: Address,
        function_signature: &str,
        function_parameters: Option<T>,
        overrides: Option<Overrides>,
    ) -> Result<(Vec<Token>, H256), ProviderError>
    where
        T: Tokenizable + Debug + Clone + Send,
        D: PrehashSigner<(RecoverableSignature, RecoveryId)> + Send + Sync;
<<<<<<< HEAD
=======

    async fn wait_for_finalize(
        &self,
        transaction_receipt: TransactionReceipt,
        polling_time_in_seconds: Option<Duration>,
        timeout_in_seconds: Option<Duration>,
    ) -> Result<TransactionReceipt, ProviderError>;
>>>>>>> 22249282
}

#[async_trait]
impl<M: Middleware + ZKSProvider, S: Signer> ZKSProvider for SignerMiddleware<M, S> {
    async fn zk_estimate_gas<T>(&self, transaction: T) -> Result<U256, ProviderError>
    where
        T: Debug + Serialize + Send + Sync,
    {
        <M as ZKSProvider>::zk_estimate_gas(self.inner(), transaction).await
    }

    async fn estimate_fee<T>(&self, transaction: T) -> Result<Fee, ProviderError>
    where
        T: Debug + Serialize + Send + Sync,
    {
        self.inner().estimate_fee(transaction).await
    }

    async fn estimate_gas_l1_to_l2<T>(&self, transaction: T) -> Result<U256, ProviderError>
    where
        T: Debug + Serialize + Send + Sync,
    {
        self.inner().estimate_gas_l1_to_l2(transaction).await
    }

    async fn get_all_account_balances(
        &self,
        address: Address,
    ) -> Result<HashMap<Address, U256>, ProviderError> {
        self.inner().get_all_account_balances(address).await
    }

    async fn get_block_details<T>(&self, block: T) -> Result<Option<BlockDetails>, ProviderError>
    where
        T: Into<U64> + Send + Sync + Serialize + Debug,
    {
        self.inner().get_block_details(block).await
    }

    async fn get_bridge_contracts(&self) -> Result<BridgeContracts, ProviderError> {
        self.inner().get_bridge_contracts().await
    }

    async fn get_bytecode_by_hash(&self, hash: H256) -> Result<Option<Vec<u8>>, ProviderError> {
        self.inner().get_bytecode_by_hash(hash).await
    }

    async fn get_confirmed_tokens(
        &self,
        from: u32,
        limit: u8,
    ) -> Result<Vec<TokenInfo>, ProviderError> {
        self.inner().get_confirmed_tokens(from, limit).await
    }

    async fn get_l1_batch_block_range<T>(&self, batch_id: T) -> Result<BlockRange, ProviderError>
    where
        T: Into<U64> + Send + Sync + Serialize + Debug,
    {
        self.inner().get_l1_batch_block_range(batch_id).await
    }

    async fn get_l1_batch_details<T>(&self, batch_id: T) -> Result<L1BatchDetails, ProviderError>
    where
        T: Into<U64> + Send + Sync + Serialize + Debug,
    {
        self.inner().get_l1_batch_details(batch_id).await
    }

    async fn get_l2_to_l1_log_proof(
        &self,
        tx_hash: H256,
        l2_to_l1_log_index: Option<u64>,
    ) -> Result<Option<Proof>, ProviderError> {
        self.inner()
            .get_l2_to_l1_log_proof(tx_hash, l2_to_l1_log_index)
            .await
    }

    async fn get_l2_to_l1_msg_proof<T>(
        &self,
        block: T,
        sender: Address,
        msg: H256,
        l2_log_position: Option<u64>,
    ) -> Result<Option<Proof>, ProviderError>
    where
        T: Into<U64> + Send + Sync + Serialize + Debug,
    {
        self.inner()
            .get_l2_to_l1_msg_proof(block, sender, msg, l2_log_position)
            .await
    }

    async fn get_main_contract(&self) -> Result<Address, ProviderError> {
        self.inner().get_main_contract().await
    }

    async fn get_raw_block_transactions<T>(
        &self,
        block: T,
    ) -> Result<Vec<Transaction>, ProviderError>
    where
        T: Into<U64> + Send + Sync + Serialize + Debug,
    {
        self.inner().get_raw_block_transactions(block).await
    }

    async fn get_testnet_paymaster(&self) -> Result<Address, ProviderError> {
        self.inner().get_testnet_paymaster().await
    }

    async fn get_token_price(&self, address: Address) -> Result<String, ProviderError> {
        self.inner().get_token_price(address).await
    }

    async fn get_transaction_details(
        &self,
        hash: H256,
    ) -> Result<Option<TransactionDetails>, ProviderError> {
        self.inner().get_transaction_details(hash).await
    }

    async fn get_l1_batch_number(&self) -> Result<U256, ProviderError> {
        self.inner().get_l1_batch_number().await
    }

    async fn get_l1_chain_id(&self) -> Result<U256, ProviderError> {
        self.inner().get_l1_chain_id().await
    }

    async fn debug_trace_block_by_hash(
        &self,
        hash: H256,
        options: Option<TracerConfig>,
    ) -> Result<DebugTrace, ProviderError> {
        ZKSProvider::debug_trace_block_by_hash(self.inner(), hash, options).await
    }

    async fn debug_trace_block_by_number<T>(
        &self,
        block: T,
        options: Option<TracerConfig>,
    ) -> Result<DebugTrace, ProviderError>
    where
        T: Into<U64> + Send + Sync + Serialize + Debug,
    {
        ZKSProvider::debug_trace_block_by_number(self.inner(), block, options).await
    }

    async fn debug_trace_call<R, T>(
        &self,
        request: R,
        block: Option<T>,
        options: Option<TracerConfig>,
    ) -> Result<DebugTrace, ProviderError>
    where
        R: Debug + Serialize + Send + Sync,
        T: Into<U64> + Send + Sync + Serialize + Debug,
    {
        ZKSProvider::debug_trace_call(self.inner(), request, block, options).await
    }

    async fn debug_trace_transaction(
        &self,
        hash: H256,
        options: Option<TracerConfig>,
    ) -> Result<DebugTrace, ProviderError> {
        ZKSProvider::debug_trace_transaction(self.inner(), hash, options).await
    }

    async fn send_eip712<T, D>(
        &self,
        wallet: &Wallet<D>,
        contract_address: Address,
        function_signature: &str,
        function_parameters: Option<T>,
        overrides: Option<Overrides>,
    ) -> Result<(Vec<Token>, H256), ProviderError>
    where
        T: Tokenizable + Debug + Clone + Send,
        D: PrehashSigner<(RecoverableSignature, RecoveryId)> + Send + Sync,
    {
        self.inner()
            .send_eip712(
                wallet,
                contract_address,
                function_signature,
                function_parameters,
                overrides,
            )
            .await
    }

    async fn send<T, D>(
        &self,
        wallet: &Wallet<D>,
        contract_address: Address,
        function_signature: &str,
        function_parameters: Option<T>,
        _overrides: Option<Overrides>,
    ) -> Result<(Vec<Token>, H256), ProviderError>
    where
        T: Tokenizable + Debug + Clone + Send,
        D: PrehashSigner<(RecoverableSignature, RecoveryId)> + Send + Sync,
    {
        let tx = build_send_tx(
            self,
            wallet.address(),
            contract_address,
            function_signature,
            function_parameters,
            _overrides,
        )
        .await?;
        let pending_transaction = self
            .send_transaction(tx, None)
            .await
            .map_err(|e| ProviderError::CustomError(format!("Error sending transaction: {e:?}")))?;

<<<<<<< HEAD
        // TODO: Should we wait here for the transaction to be confirmed on-chain?

=======
>>>>>>> 22249282
        let transaction_receipt = pending_transaction
            .await?
            .ok_or(ProviderError::CustomError(
                "no transaction receipt".to_owned(),
            ))?;

        Ok((Vec::new(), transaction_receipt.transaction_hash))
    }
<<<<<<< HEAD
=======

    async fn wait_for_finalize(
        &self,
        transaction_receipt: TransactionReceipt,
        polling_time_in_seconds: Option<Duration>,
        timeout_in_seconds: Option<Duration>,
    ) -> Result<TransactionReceipt, ProviderError> {
        self.inner()
            .wait_for_finalize(
                transaction_receipt,
                polling_time_in_seconds,
                timeout_in_seconds,
            )
            .await
    }
>>>>>>> 22249282
}

#[async_trait]
impl<P: JsonRpcClient> ZKSProvider for Provider<P> {
    async fn zk_estimate_gas<T>(&self, transaction: T) -> Result<U256, ProviderError>
    where
        T: Debug + Serialize + Send + Sync,
    {
        self.request("eth_estimateGas", [transaction]).await
    }

    async fn estimate_fee<T>(&self, transaction: T) -> Result<Fee, ProviderError>
    where
        T: Debug + Serialize + Send + Sync,
    {
        self.request("zks_estimateFee", [transaction]).await
    }

    async fn estimate_gas_l1_to_l2<T>(&self, transaction: T) -> Result<U256, ProviderError>
    where
        T: Debug + Serialize + Send + Sync,
    {
        self.request("zks_estimateGasL1ToL2", [transaction]).await
    }

    async fn get_all_account_balances(
        &self,
        address: Address,
    ) -> Result<HashMap<Address, U256>, ProviderError> {
        self.request("zks_getAllAccountBalances", [address]).await
    }

    async fn get_block_details<T>(&self, block: T) -> Result<Option<BlockDetails>, ProviderError>
    where
        T: Into<U64> + Send + Sync + Serialize + Debug,
    {
        self.request("zks_getBlockDetails", [block]).await
    }

    async fn get_bridge_contracts(&self) -> Result<BridgeContracts, ProviderError> {
        self.request("zks_getBridgeContracts", ()).await
    }

    async fn get_bytecode_by_hash(&self, hash: H256) -> Result<Option<Vec<u8>>, ProviderError> {
        self.request("zks_getBytecodeByHash", [hash]).await
    }

    async fn get_confirmed_tokens(
        &self,
        from: u32,
        limit: u8,
    ) -> Result<Vec<TokenInfo>, ProviderError> {
        self.request("zks_getConfirmedTokens", [from, limit.into()])
            .await
    }

    async fn get_l1_batch_block_range<T>(&self, batch: T) -> Result<BlockRange, ProviderError>
    where
        T: Into<U64> + Send + Sync + Serialize + Debug,
    {
        self.request("zks_getL1BatchBlockRange", [batch]).await
    }

    async fn get_l1_batch_details<T>(&self, batch: T) -> Result<L1BatchDetails, ProviderError>
    where
        T: Into<U64> + Send + Sync + Serialize + Debug,
    {
        self.request("zks_getL1BatchDetails", [batch]).await
    }

    async fn get_l2_to_l1_log_proof(
        &self,
        tx_hash: H256,
        l2_to_l1_log_index: Option<u64>,
    ) -> Result<Option<Proof>, ProviderError> {
        self.request(
            "zks_getL2ToL1LogProof",
            json!([tx_hash, l2_to_l1_log_index]),
        )
        .await
    }

    async fn get_l2_to_l1_msg_proof<T>(
        &self,
        block: T,
        sender: Address,
        msg: H256,
        l2_log_position: Option<u64>,
    ) -> Result<Option<Proof>, ProviderError>
    where
        T: Into<U64> + Send + Sync + Serialize + Debug,
    {
        self.request(
            "zks_getL2ToL1MsgProof",
            json!([block, sender, msg, l2_log_position]),
        )
        .await
    }

    async fn get_main_contract(&self) -> Result<Address, ProviderError> {
        self.request("zks_getMainContract", ()).await
    }

    async fn get_raw_block_transactions<T>(
        &self,
        block: T,
    ) -> Result<Vec<Transaction>, ProviderError>
    where
        T: Into<U64> + Send + Sync + Serialize + Debug,
    {
        self.request("zks_getRawBlockTransactions", [block]).await
    }

    async fn get_testnet_paymaster(&self) -> Result<Address, ProviderError> {
        self.request("zks_getTestnetPaymaster", ()).await
    }

    async fn get_token_price(&self, address: Address) -> Result<String, ProviderError> {
        self.request("zks_getTokenPrice", [address]).await
    }

    async fn get_transaction_details(
        &self,
        hash: H256,
    ) -> Result<Option<TransactionDetails>, ProviderError> {
        self.request("zks_getTransactionDetails", [hash]).await
    }

    async fn get_l1_batch_number(&self) -> Result<U256, ProviderError> {
        self.request("zks_L1BatchNumber", ()).await
    }

    async fn get_l1_chain_id(&self) -> Result<U256, ProviderError> {
        self.request("zks_L1ChainId", ()).await
    }

    async fn debug_trace_block_by_hash(
        &self,
        hash: H256,
        options: Option<TracerConfig>,
    ) -> Result<DebugTrace, ProviderError> {
        let processable_response = self
            .request::<serde_json::Value, serde_json::Value>(
                "debug_traceBlockByHash",
                json!([hash, options]),
            )
            .await?
            .get(0)
            .ok_or(ProviderError::CustomError(
                "error on debug_trace_block_by_hash".to_owned(),
            ))?
            .get("result")
            .ok_or(ProviderError::CustomError(
                "error on debug_trace_block_by_hash".to_owned(),
            ))?
            .clone();
        serde_json::from_value(processable_response).map_err(ProviderError::SerdeJson)
    }

    async fn debug_trace_block_by_number<T>(
        &self,
        block: T,
        options: Option<TracerConfig>,
    ) -> Result<DebugTrace, ProviderError>
    where
        T: Into<U64> + Send + Sync + Serialize + Debug,
    {
        let processable_response = self
            .request::<serde_json::Value, serde_json::Value>(
                "debug_traceBlockByNumber",
                json!([block, options]),
            )
            .await?
            .get(0)
            .ok_or(ProviderError::CustomError(
                "error on debug_trace_block_by_hash".to_owned(),
            ))?
            .get("result")
            .ok_or(ProviderError::CustomError(
                "error on debug_trace_block_by_hash".to_owned(),
            ))?
            .clone();
        serde_json::from_value(processable_response).map_err(ProviderError::SerdeJson)
    }

    async fn debug_trace_call<R, T>(
        &self,
        request: R,
        block: Option<T>,
        options: Option<TracerConfig>,
    ) -> Result<DebugTrace, ProviderError>
    where
        R: Debug + Serialize + Send + Sync,
        T: Into<U64> + Send + Sync + Serialize + Debug,
    {
        self.request("debug_traceCall", json!([request, block, options]))
            .await
    }

    async fn debug_trace_transaction(
        &self,
        hash: H256,
        options: Option<TracerConfig>,
    ) -> Result<DebugTrace, ProviderError> {
        self.request("debug_traceTransaction", json!([hash, options]))
            .await
    }

    async fn send_eip712<T, D>(
        &self,
        wallet: &Wallet<D>,
        contract_address: Address,
        function_signature: &str,
        function_parameters: Option<T>,
        overrides: Option<Overrides>,
    ) -> Result<(Vec<Token>, H256), ProviderError>
    where
        T: Tokenizable + Debug + Clone + Send,
        D: PrehashSigner<(RecoverableSignature, RecoveryId)> + Send + Sync,
    {
        // Note: We couldn't implement ProviderError::LexerError because ethers-rs's LexerError is not exposed.
        let function = HumanReadableParser::parse_function(function_signature)
            .map_err(|e| ProviderError::CustomError(e.to_string()))?;

        let mut send_request = if let Some(overrides) = overrides {
            Eip712TransactionRequest::from_overrides(overrides)
        } else {
            Eip712TransactionRequest::new()
        };

        send_request = send_request
            .r#type(EIP712_TX_TYPE)
            .from(wallet.address())
            .to(contract_address)
            .chain_id(ERA_CHAIN_ID)
            .nonce(self.get_transaction_count(wallet.address(), None).await?)
            .gas_price(self.get_gas_price().await?)
            .max_fee_per_gas(self.get_gas_price().await?)
            .data(match function_parameters {
                Some(parameters) => function
                    .encode_input(&parameters.into_tokens())
                    .map_err(|e| ProviderError::CustomError(e.to_string()))?,
                None => function.short_signature().into(),
            });

        let fee = self.estimate_fee(send_request.clone()).await?;
        send_request = send_request
            .max_priority_fee_per_gas(fee.max_priority_fee_per_gas)
            .max_fee_per_gas(fee.max_fee_per_gas)
            .gas_limit(fee.gas_limit);

        let signable_data: Eip712Transaction = send_request
            .clone()
            .try_into()
            .map_err(|e: Eip712Error| ProviderError::CustomError(e.to_string()))?;
        let signature: Signature = wallet
            .sign_typed_data(&signable_data)
            .await
            .map_err(|e| ProviderError::CustomError(format!("error signing transaction: {e}")))?;
        send_request =
            send_request.custom_data(Eip712Meta::new().custom_signature(signature.to_vec()));

        let pending_transaction = self
            .send_raw_transaction(
                [&[EIP712_TX_TYPE], &*send_request.rlp_unsigned()]
                    .concat()
                    .into(),
            )
            .await?;

<<<<<<< HEAD
        // TODO: Should we wait here for the transaction to be confirmed on-chain?

=======
>>>>>>> 22249282
        let transaction_receipt = pending_transaction
            .await?
            .ok_or(ProviderError::CustomError(
                "no transaction receipt".to_owned(),
            ))?;

        // TODO: decode function output.
        Ok((Vec::new(), transaction_receipt.transaction_hash))
    }

    async fn send<T, D>(
        &self,
        wallet: &Wallet<D>,
        contract_address: Address,
        function_signature: &str,
        function_parameters: Option<T>,
        _overrides: Option<Overrides>,
    ) -> Result<(Vec<Token>, H256), ProviderError>
    where
        T: Tokenizable + Debug + Clone + Send,
        D: PrehashSigner<(RecoverableSignature, RecoveryId)> + Send + Sync,
    {
        let tx = build_send_tx(
            self,
            wallet.address(),
            contract_address,
            function_signature,
            function_parameters,
            _overrides,
        )
        .await?;
        let pending_transaction = self.send_transaction(tx, None).await?;

<<<<<<< HEAD
        // TODO: Should we wait here for the transaction to be confirmed on-chain?

=======
>>>>>>> 22249282
        let transaction_receipt = pending_transaction
            .await?
            .ok_or(ProviderError::CustomError(
                "no transaction receipt".to_owned(),
            ))?;

        Ok((Vec::new(), transaction_receipt.transaction_hash))
    }
<<<<<<< HEAD
=======

    async fn wait_for_finalize(
        &self,
        transaction_receipt: TransactionReceipt,
        polling_time_in_seconds: Option<Duration>,
        timeout_in_seconds: Option<Duration>,
    ) -> Result<TransactionReceipt, ProviderError> {
        let polling_time_in_seconds = polling_time_in_seconds.unwrap_or(Duration::from_secs(2));
        let mut timer = tokio::time::interval(polling_time_in_seconds);
        let start = Instant::now();

        loop {
            timer.tick().await;

            if let Some(timeout) = timeout_in_seconds {
                if start.elapsed() >= timeout {
                    return Err(ProviderError::CustomError(
                        "Error waiting for transaction to be included into the finalized block"
                            .to_owned(),
                    ));
                }
            }

            // Wait for transaction to be included into the finalized block.
            let latest_block =
                self.get_block(BlockNumber::Finalized)
                    .await?
                    .ok_or(ProviderError::CustomError(
                        "Error getting finalized block".to_owned(),
                    ))?;

            if transaction_receipt.block_number <= latest_block.number {
                return Ok(transaction_receipt);
            }
        }
    }
>>>>>>> 22249282
}

async fn build_send_tx<T>(
    provider: &impl Middleware,
    sender: Address,
    contract_address: Address,
    function_signature: &str,
    function_parameters: Option<T>,
    _overrides: Option<Overrides>,
) -> Result<TypedTransaction, ProviderError>
where
    T: Tokenizable + Debug + Clone + Send,
{
    let function = HumanReadableParser::parse_function(function_signature)
        .map_err(|e| ProviderError::CustomError(e.to_string()))?;

    // Sending transaction calling the main contract.
    let send_request = Eip1559TransactionRequest::new()
        .from(sender)
        .to(contract_address)
        .chain_id(ETH_CHAIN_ID)
        .nonce(
            provider
                .get_transaction_count(sender, None)
                .await
                .map_err(|e| ProviderError::CustomError(e.to_string()))?,
        )
        .data(match function_parameters {
            Some(parameters) => function
                .encode_input(&parameters.into_tokens())
                .map_err(|e| ProviderError::CustomError(e.to_string()))?,
            None => function.short_signature().into(),
        })
        .value(0_u8)
        //FIXME we should use default calculation for gas related fields.
        .gas(DEFAULT_GAS)
        .max_fee_per_gas(MAX_FEE_PER_GAS)
        .max_priority_fee_per_gas(MAX_PRIORITY_FEE_PER_GAS);

    Ok(send_request.into())
}

#[cfg(test)]
mod tests {
    use std::{collections::HashMap, str::FromStr};

    use crate::{
        test_utils::*,
        zks_provider::{types::TracerConfig, ZKSProvider},
        zks_utils::ERA_CHAIN_ID,
        zks_wallet::ZKSWallet,
    };
    use ethers::{
        abi::{Token, Tokenize},
        prelude::{k256::ecdsa::SigningKey, MiddlewareBuilder, SignerMiddleware},
        providers::{Middleware, Provider},
        signers::{LocalWallet, Signer, Wallet},
        types::{Address, H256, U256},
    };
    use serde::{Deserialize, Serialize};

    fn local_wallet() -> LocalWallet {
        "0x7726827caac94a7f9e1b160f7ea819f172f7b6f9d2a97f992c38edeab82d4110"
            .parse::<LocalWallet>()
            .unwrap()
            .with_chain_id(ERA_CHAIN_ID)
    }

    fn era_signer() -> SignerMiddleware<Provider<ethers::providers::Http>, Wallet<SigningKey>> {
        let signer = Wallet::with_chain_id(
            "0x7726827caac94a7f9e1b160f7ea819f172f7b6f9d2a97f992c38edeab82d4110"
                .parse::<Wallet<SigningKey>>()
                .unwrap(),
            ERA_CHAIN_ID,
        );
        era_provider().with_signer(signer)
    }

    #[tokio::test]
    async fn test_provider_estimate_fee() {
        let provider = era_provider();
        #[derive(Serialize, Deserialize, Debug)]
        struct TestTransaction {
            from: String,
            to: String,
            data: String,
        }

        let transaction = TestTransaction {
            from: "0x1111111111111111111111111111111111111111".to_owned(),
            to: "0x2222222222222222222222222222222222222222".to_owned(),
            data: "0x608060405234801561001057600080fd5b50610228806100206000396000f3fe608060405234801561001057600080fd5b506004361061002b5760003560e01c80639146769014610030575b600080fd5b61003861004e565b6040516100459190610170565b60405180910390f35b60606000805461005d906101c1565b80601f0160208091040260200160405190810160405280929190818152602001828054610089906101c1565b80156100d65780601f106100ab576101008083540402835291602001916100d6565b820191906000526020600020905b8154815290600101906020018083116100b957829003601f168201915b5050505050905090565b600081519050919050565b600082825260208201905092915050565b60005b8381101561011a5780820151818401526020810190506100ff565b60008484015250505050565b6000601f19601f8301169050919050565b6000610142826100e0565b61014c81856100eb565b935061015c8185602086016100fc565b61016581610126565b840191505092915050565b6000602082019050818103600083015261018a8184610137565b905092915050565b7f4e487b7100000000000000000000000000000000000000000000000000000000600052602260045260246000fd5b600060028204905060018216806101d957607f821691505b6020821081036101ec576101eb610192565b5b5091905056fea26469706673582212203d7f62ad5ef1f9670aa630c438f1a75844e1d2cfaf92e6985c698b7009e3dfa864736f6c63430008140033".to_owned(),
        };

        let estimated_fee = provider.estimate_fee(transaction).await.unwrap();

        assert_eq!(estimated_fee.gas_limit, U256::from(162_436_u32));
        assert_eq!(estimated_fee.gas_per_pubdata_limit, U256::from(66_u32));
        assert_eq!(estimated_fee.max_fee_per_gas, U256::from(250_000_000_u32));
        assert_eq!(estimated_fee.max_priority_fee_per_gas, U256::from(0_u32));
    }

    #[tokio::test]
    async fn test_provider_get_testnet_paymaster() {
        let provider = era_provider();

        assert!(provider.get_testnet_paymaster().await.is_ok());
    }

    #[tokio::test]
    async fn test_provider_estimate_gas_l1_to_l2() {
        let provider = era_provider();
        #[derive(Serialize, Deserialize, Debug)]
        struct TestTransaction {
            from: String,
            to: String,
            data: String,
        }

        let transaction = TestTransaction {
            from: "0x1111111111111111111111111111111111111111".to_owned(),
            to: "0x2222222222222222222222222222222222222222".to_owned(),
            data: "0x608060405234801561001057600080fd5b50610228806100206000396000f3fe608060405234801561001057600080fd5b506004361061002b5760003560e01c80639146769014610030575b600080fd5b61003861004e565b6040516100459190610170565b60405180910390f35b60606000805461005d906101c1565b80601f0160208091040260200160405190810160405280929190818152602001828054610089906101c1565b80156100d65780601f106100ab576101008083540402835291602001916100d6565b820191906000526020600020905b8154815290600101906020018083116100b957829003601f168201915b5050505050905090565b600081519050919050565b600082825260208201905092915050565b60005b8381101561011a5780820151818401526020810190506100ff565b60008484015250505050565b6000601f19601f8301169050919050565b6000610142826100e0565b61014c81856100eb565b935061015c8185602086016100fc565b61016581610126565b840191505092915050565b6000602082019050818103600083015261018a8184610137565b905092915050565b7f4e487b7100000000000000000000000000000000000000000000000000000000600052602260045260246000fd5b600060028204905060018216806101d957607f821691505b6020821081036101ec576101eb610192565b5b5091905056fea26469706673582212203d7f62ad5ef1f9670aa630c438f1a75844e1d2cfaf92e6985c698b7009e3dfa864736f6c63430008140033".to_owned(),
        };

        let estimated_fee = provider.estimate_gas_l1_to_l2(transaction).await.unwrap();

        assert_eq!(estimated_fee, U256::from(36_768_868_u64));
    }

    #[tokio::test]
    // TODO: This test is flacky. It could fail in the future.
    async fn test_provider_get_all_account_balances() {
        let provider = era_provider();
        let address: Address = "0xbd29a1b981925b94eec5c4f1125af02a2ec4d1ca"
            .parse()
            .unwrap();
        let balance = provider.get_balance(address, None).await.unwrap();

        let balances = provider.get_all_account_balances(address).await.unwrap();

        assert_eq!(
            balances
                .get(
                    &"0x0000000000000000000000000000000000000000"
                        .parse::<Address>()
                        .unwrap()
                )
                .unwrap()
                .clone(),
            balance
        );
    }

    #[tokio::test]
    async fn test_provider_get_block_details() {
        let provider = era_provider();
        let existing_block = 1_u64;
        let non_existing_block = provider.get_block_number().await.unwrap() + 100_u64;

        let existing_block_details = provider.get_block_details(existing_block).await.unwrap();
        let non_existing_block_details = provider
            .get_block_details(non_existing_block.as_u32())
            .await
            .unwrap();

        assert!(existing_block_details.is_some());
        assert!(non_existing_block_details.is_none())
    }

    #[tokio::test]
    async fn test_provider_get_bridge_contracts() {
        let provider = era_provider();

        assert!(provider.get_bridge_contracts().await.is_ok());
    }

    #[tokio::test]
    async fn test_provider_get_bytecode_by_hash() {
        let provider = era_provider();
        let invalid_hash = "0x7641711d8997f701a4d5929b6661185aeb5ae1fdff33288b6b5df1c05135cfc9"
            .parse()
            .unwrap();
        let test_block = provider.get_block_details(2_u64).await.unwrap().unwrap();
        let valid_hash = test_block.root_hash;

        assert!(provider.get_bytecode_by_hash(invalid_hash).await.is_ok());
        assert!(provider.get_bytecode_by_hash(valid_hash).await.is_ok());
    }

    #[ignore]
    #[tokio::test]
    async fn test_provider_get_confirmed_tokens() {
        let provider = era_provider();
        let from = 0;
        let limit = 10;

        assert!(provider.get_confirmed_tokens(from, limit).await.is_ok());
    }

    // TODO: This test is flacky. It could fail in the future.
    #[tokio::test]
    async fn test_provider_get_l1_batch_block_range() {
        let provider = era_provider();
        let batch = 1_u64;

        assert!(provider.get_l1_batch_block_range(batch).await.is_ok());
    }

    #[tokio::test]
    async fn test_provider_get_l1_batch_details() {
        let provider = era_provider();
        let batch = 1_u64;

        assert!(provider.get_l1_batch_details(batch).await.is_ok());
    }

    #[tokio::test]
    async fn test_provider_get_l2_to_l1_log_proof() {
        let provider = era_provider();
        let tx_hash: H256 = "0xac9cf301af3b11760feb9d84283513f993dcd29de6e5fd28a8f41b1c7c0469ed"
            .parse()
            .unwrap();

        assert!(provider.get_l2_to_l1_log_proof(tx_hash, None).await.is_ok());
    }

    // #[tokio::test]
    // async fn test_provider_get_l2_to_l1_msg_proof() {
    //     let provider = local_provider();
    //     let block = 2;
    //     let sender = /* create an address object */;
    //     let msg = /* create a hash object */;

    //     assert!(provider.get_l2_to_l1_msg_proof(block, sender, msg, None).await.is_ok());
    // }

    #[tokio::test]
    async fn test_provider_get_main_contract() {
        let provider = era_provider();

        assert!(provider.get_main_contract().await.is_ok());
    }

    // TODO: This test is flacky. It could fail in the future. We should create a
    // transaction, send it, and the assert that the details match.
    #[tokio::test]
    async fn test_provider_get_raw_block_transactions() {
        let provider = era_provider();
        let block = 1_u64;

        assert!(provider.get_raw_block_transactions(block).await.is_ok());
    }

    #[tokio::test]
    async fn test_provider_get_token_price() {
        let provider = era_provider();
        let address: Address = "0x0000000000000000000000000000000000000000"
            .parse()
            .unwrap();

        assert!(provider.get_token_price(address).await.is_ok());
    }

    // TODO: This test is flacky. It could fail in the future. We should create a
    // transaction, send it, and the assert that the details match.
    #[tokio::test]
    async fn test_provider_get_transaction_details() {
        let provider = era_provider();
        let test_block = provider.get_block_details(2_u64).await.unwrap().unwrap();
        let hash = test_block.root_hash;

        assert!(provider.get_transaction_details(hash).await.is_ok());
    }

    #[tokio::test]
    async fn test_provider_get_l1_batch_number() {
        let provider = era_provider();

        assert!(provider.get_l1_batch_number().await.is_ok());
    }

    #[tokio::test]
    async fn test_provider_get_l1_chain_id() {
        let provider = era_provider();

        assert!(provider.get_l1_chain_id().await.is_ok());
    }

    #[tokio::test]
    async fn test_provider_debug_trace_block_by_hash() {
        let provider = era_provider();
        let block_number = provider.get_block_number().await.unwrap() - 1_u64;
        let test_block = provider
            .get_block_details(block_number.as_u32())
            .await
            .unwrap()
            .unwrap();
        let hash_block = test_block.root_hash;

        let options = Some(TracerConfig {
            disable_storage: None,
            disable_stack: None,
            enable_memory: None,
            enable_return_data: None,
            tracer: Some("callTracer".to_owned()),
            tracer_config: Some(HashMap::from([("onlyTopCall".to_owned(), true)])),
        });

        assert!(
            ZKSProvider::debug_trace_block_by_hash(&provider, hash_block, None)
                .await
                .is_ok()
        );
        assert!(
            ZKSProvider::debug_trace_block_by_hash(&provider, hash_block, options)
                .await
                .is_ok()
        );
    }

    #[tokio::test]
    async fn test_provider_debug_trace_block_by_number() {
        let provider = era_provider();
        let existing_block_number = provider.get_block_number().await.unwrap() - 1_u64;
        let non_existing_block_number = existing_block_number + 100_u64;
        let options = Some(TracerConfig {
            disable_storage: None,
            disable_stack: None,
            enable_memory: None,
            enable_return_data: None,
            tracer: Some("callTracer".to_owned()),
            tracer_config: Some(HashMap::from([("onlyTopCall".to_owned(), true)])),
        });

        assert!(
            ZKSProvider::debug_trace_block_by_number(&provider, existing_block_number, None)
                .await
                .is_ok()
        );
        assert!(ZKSProvider::debug_trace_block_by_number(
            &provider,
            existing_block_number,
            options.clone()
        )
        .await
        .is_ok());
        assert!(ZKSProvider::debug_trace_block_by_number(
            &provider,
            non_existing_block_number,
            None
        )
        .await
        .is_err());
        assert!(ZKSProvider::debug_trace_block_by_number(
            &provider,
            non_existing_block_number,
            options
        )
        .await
        .is_err());
    }

    #[tokio::test]
    async fn test_provider_debug_trace_call() {
        let provider = era_provider();
        #[derive(Serialize, Deserialize, Debug)]
        struct TestTransaction {
            from: String,
            to: String,
            data: String,
        }

        let request = TestTransaction {
            from: "0x1111111111111111111111111111111111111111".to_owned(),
            to: "0x2222222222222222222222222222222222222222".to_owned(),
            data: "0x608060405234801561001057600080fd5b50610228806100206000396000f3fe608060405234801561001057600080fd5b506004361061002b5760003560e01c80639146769014610030575b600080fd5b61003861004e565b6040516100459190610170565b60405180910390f35b60606000805461005d906101c1565b80601f0160208091040260200160405190810160405280929190818152602001828054610089906101c1565b80156100d65780601f106100ab576101008083540402835291602001916100d6565b820191906000526020600020905b8154815290600101906020018083116100b957829003601f168201915b5050505050905090565b600081519050919050565b600082825260208201905092915050565b60005b8381101561011a5780820151818401526020810190506100ff565b60008484015250505050565b6000601f19601f8301169050919050565b6000610142826100e0565b61014c81856100eb565b935061015c8185602086016100fc565b61016581610126565b840191505092915050565b6000602082019050818103600083015261018a8184610137565b905092915050565b7f4e487b7100000000000000000000000000000000000000000000000000000000600052602260045260246000fd5b600060028204905060018216806101d957607f821691505b6020821081036101ec576101eb610192565b5b5091905056fea26469706673582212203d7f62ad5ef1f9670aa630c438f1a75844e1d2cfaf92e6985c698b7009e3dfa864736f6c63430008140033".to_owned(),
        };

        let block = provider.get_block_number().await.ok();
        let options = Some(TracerConfig {
            disable_storage: None,
            disable_stack: None,
            enable_memory: None,
            enable_return_data: None,
            tracer: Some("callTracer".to_owned()),
            tracer_config: Some(HashMap::from([("onlyTopCall".to_owned(), true)])),
        });

        println!(
            "{:?}",
            ZKSProvider::debug_trace_call::<&TestTransaction, u64>(&provider, &request, None, None)
                .await
        );

        assert!(ZKSProvider::debug_trace_call::<&TestTransaction, u64>(
            &provider, &request, None, None
        )
        .await
        .is_ok());
        assert!(
            ZKSProvider::debug_trace_call(&provider, &request, block, None)
                .await
                .is_ok()
        );
        assert!(
            ZKSProvider::debug_trace_call(&provider, &request, block, options.clone())
                .await
                .is_ok()
        );
        assert!(
            ZKSProvider::debug_trace_call::<_, u64>(&provider, request, None, options)
                .await
                .is_ok()
        );
    }

    // TODO: This test is flacky. It could fail in the future.
    #[tokio::test]
    async fn test_provider_debug_trace_transaction() {
        let era_provider = era_provider();
        let zk_wallet = ZKSWallet::new(local_wallet(), None, Some(era_signer()), None).unwrap();

        let transaction_hash = zk_wallet
            .transfer(
                Address::from_str("0x36615Cf349d7F6344891B1e7CA7C72883F5dc049").unwrap(),
                1_u64.into(),
                None,
            )
            .await
            .unwrap()
            .transaction_hash;
        let invalid_transaction_hash: H256 =
            "0x84472204e445cb3cd5f3ce5e23abcc2892cda5e61b35855a7f0bb1562a6e30e7"
                .parse()
                .unwrap();

        let options = Some(TracerConfig {
            disable_storage: None,
            disable_stack: None,
            enable_memory: None,
            enable_return_data: None,
            tracer: Some("callTracer".to_owned()),
            tracer_config: Some(HashMap::from([("onlyTopCall".to_owned(), true)])),
        });

        assert!(
            ZKSProvider::debug_trace_transaction(&era_provider, transaction_hash, None)
                .await
                .is_ok()
        );
        assert!(ZKSProvider::debug_trace_transaction(
            &era_provider,
            transaction_hash,
            options.clone()
        )
        .await
        .is_ok());
        assert!(ZKSProvider::debug_trace_transaction(
            &era_provider,
            invalid_transaction_hash,
            None
        )
        .await
        .is_err());
        assert!(ZKSProvider::debug_trace_transaction(
            &era_provider,
            invalid_transaction_hash,
            options
        )
        .await
        .is_err());
    }

    #[tokio::test]
    async fn test_signer_estimate_fee() {
        let provider = era_signer();
        #[derive(Serialize, Deserialize, Debug)]
        struct TestTransaction {
            from: String,
            to: String,
            data: String,
        }

        let transaction = TestTransaction {
            from: "0x1111111111111111111111111111111111111111".to_owned(),
            to: "0x2222222222222222222222222222222222222222".to_owned(),
            data: "0x608060405234801561001057600080fd5b50610228806100206000396000f3fe608060405234801561001057600080fd5b506004361061002b5760003560e01c80639146769014610030575b600080fd5b61003861004e565b6040516100459190610170565b60405180910390f35b60606000805461005d906101c1565b80601f0160208091040260200160405190810160405280929190818152602001828054610089906101c1565b80156100d65780601f106100ab576101008083540402835291602001916100d6565b820191906000526020600020905b8154815290600101906020018083116100b957829003601f168201915b5050505050905090565b600081519050919050565b600082825260208201905092915050565b60005b8381101561011a5780820151818401526020810190506100ff565b60008484015250505050565b6000601f19601f8301169050919050565b6000610142826100e0565b61014c81856100eb565b935061015c8185602086016100fc565b61016581610126565b840191505092915050565b6000602082019050818103600083015261018a8184610137565b905092915050565b7f4e487b7100000000000000000000000000000000000000000000000000000000600052602260045260246000fd5b600060028204905060018216806101d957607f821691505b6020821081036101ec576101eb610192565b5b5091905056fea26469706673582212203d7f62ad5ef1f9670aa630c438f1a75844e1d2cfaf92e6985c698b7009e3dfa864736f6c63430008140033".to_owned(),
        };

        let estimated_fee = provider.estimate_fee(transaction).await.unwrap();

        assert_eq!(estimated_fee.gas_limit, U256::from(162_436_u32));
        assert_eq!(estimated_fee.gas_per_pubdata_limit, U256::from(66_u32));
        assert_eq!(estimated_fee.max_fee_per_gas, U256::from(250_000_000_u32));
        assert_eq!(estimated_fee.max_priority_fee_per_gas, U256::from(0_u32));
    }

    #[tokio::test]
    async fn test_signer_get_testnet_paymaster() {
        let provider = era_signer();

        assert!(provider.get_testnet_paymaster().await.is_ok());
    }

    #[tokio::test]
    async fn test_signer_estimate_gas_l1_to_l2() {
        let provider = era_signer();
        #[derive(Serialize, Deserialize, Debug)]
        struct TestTransaction {
            from: String,
            to: String,
            data: String,
        }

        let transaction = TestTransaction {
            from: "0x1111111111111111111111111111111111111111".to_owned(),
            to: "0x2222222222222222222222222222222222222222".to_owned(),
            data: "0x608060405234801561001057600080fd5b50610228806100206000396000f3fe608060405234801561001057600080fd5b506004361061002b5760003560e01c80639146769014610030575b600080fd5b61003861004e565b6040516100459190610170565b60405180910390f35b60606000805461005d906101c1565b80601f0160208091040260200160405190810160405280929190818152602001828054610089906101c1565b80156100d65780601f106100ab576101008083540402835291602001916100d6565b820191906000526020600020905b8154815290600101906020018083116100b957829003601f168201915b5050505050905090565b600081519050919050565b600082825260208201905092915050565b60005b8381101561011a5780820151818401526020810190506100ff565b60008484015250505050565b6000601f19601f8301169050919050565b6000610142826100e0565b61014c81856100eb565b935061015c8185602086016100fc565b61016581610126565b840191505092915050565b6000602082019050818103600083015261018a8184610137565b905092915050565b7f4e487b7100000000000000000000000000000000000000000000000000000000600052602260045260246000fd5b600060028204905060018216806101d957607f821691505b6020821081036101ec576101eb610192565b5b5091905056fea26469706673582212203d7f62ad5ef1f9670aa630c438f1a75844e1d2cfaf92e6985c698b7009e3dfa864736f6c63430008140033".to_owned(),
        };

        let estimated_fee = provider.estimate_gas_l1_to_l2(transaction).await.unwrap();

        assert_eq!(estimated_fee, U256::from(36_768_868_u32));
    }

    #[tokio::test]
    // TODO: This test is flacky. It could fail in the future.
    async fn test_signer_get_all_account_balances() {
        let provider = era_signer();
        let address: Address = "0xbd29a1b981925b94eec5c4f1125af02a2ec4d1ca"
            .parse()
            .unwrap();
        let balance = provider.get_balance(address, None).await.unwrap();

        let balances = provider.get_all_account_balances(address).await.unwrap();

        assert_eq!(
            balances
                .get(
                    &"0x0000000000000000000000000000000000000000"
                        .parse::<Address>()
                        .unwrap()
                )
                .unwrap()
                .clone(),
            balance
        );
    }

    #[tokio::test]
    async fn test_signer_get_block_details() {
        let provider = era_signer();
        let existing_block = 1_u64;
        let non_existing_block = provider.get_block_number().await.unwrap() + 100_u64;

        let existing_block_details = provider.get_block_details(existing_block).await.unwrap();
        let non_existing_block_details = provider
            .get_block_details(non_existing_block.as_u32())
            .await
            .unwrap();

        assert!(existing_block_details.is_some());
        assert!(non_existing_block_details.is_none())
    }

    #[tokio::test]
    async fn test_signer_get_bridge_contracts() {
        let provider = era_signer();

        assert!(provider.get_bridge_contracts().await.is_ok());
    }

    #[tokio::test]
    async fn test_signer_get_bytecode_by_hash() {
        let provider = era_signer();
        let invalid_hash = "0xac9cf301af3b11760feb9d84283513f993dcd29de6e5fd28a8f41b1c7c0469ed"
            .parse()
            .unwrap();
        let valid_hash: H256 = "0x7641711d8997f701a4d5929b6661185aeb5ae1fdff33288b6b5df1c05135cfc9"
            .parse()
            .unwrap();

        assert!(provider.get_bytecode_by_hash(invalid_hash).await.is_ok());
        assert!(provider.get_bytecode_by_hash(valid_hash).await.is_ok());
    }

    #[ignore]
    #[tokio::test]
    async fn test_signer_get_confirmed_tokens() {
        let provider = era_signer();
        let from = 0;
        let limit = 10;

        assert!(provider.get_confirmed_tokens(from, limit).await.is_ok());
    }

    // TODO: This test is flacky. It could fail in the future.
    #[tokio::test]
    async fn test_signer_get_l1_batch_block_range() {
        let provider = era_signer();
        let batch = 1_u64;

        assert!(provider.get_l1_batch_block_range(batch).await.is_ok());
    }

    #[tokio::test]
    async fn test_signer_get_l1_batch_details() {
        let provider = era_signer();
        let batch = 1_u64;

        assert!(provider.get_l1_batch_details(batch).await.is_ok());
    }

    #[tokio::test]
    async fn test_signer_get_l2_to_l1_log_proof() {
        let provider = era_signer();
        let tx_hash: H256 = "0xac9cf301af3b11760feb9d84283513f993dcd29de6e5fd28a8f41b1c7c0469ed"
            .parse()
            .unwrap();

        assert!(provider.get_l2_to_l1_log_proof(tx_hash, None).await.is_ok());
    }

    // #[tokio::test]
    // async fn test_signer_get_l2_to_l1_msg_proof() {
    //     let provider = local_signer();
    //     let block = 2;
    //     let sender = /* create an address object */;
    //     let msg = /* create a hash object */;

    //     assert!(provider.get_l2_to_l1_msg_proof(block, sender, msg, None).await.is_ok());
    // }

    #[tokio::test]
    async fn test_signer_get_main_contract() {
        let provider = era_signer();

        assert!(provider.get_main_contract().await.is_ok());
    }

    // TODO: This test is flacky. It could fail in the future. We should create a
    // transaction, send it, and the assert that the details match.
    #[tokio::test]
    async fn test_signer_get_raw_block_transactions() {
        let provider = era_signer();
        let block = 1_u64;

        assert!(provider.get_raw_block_transactions(block).await.is_ok());
    }

    #[tokio::test]
    async fn test_signer_get_token_price() {
        let provider = era_signer();
        let address: Address = "0x0000000000000000000000000000000000000000"
            .parse()
            .unwrap();

        assert!(provider.get_token_price(address).await.is_ok());
    }

    // TODO: This test is flacky. It could fail in the future. We should create a
    // transaction, send it, and the assert that the details match.
    #[tokio::test]
    async fn test_signer_get_transaction_details() {
        let provider = era_signer();
        let hash: H256 = "0xac9cf301af3b11760feb9d84283513f993dcd29de6e5fd28a8f41b1c7c0469ed"
            .parse()
            .unwrap();

        assert!(provider.get_transaction_details(hash).await.is_ok());
    }

    #[tokio::test]
    async fn test_signer_get_l1_batch_number() {
        let provider = era_signer();

        assert!(provider.get_l1_batch_number().await.is_ok());
    }

    #[tokio::test]
    async fn test_signer_get_l1_chain_id() {
        let provider = era_signer();

        assert!(provider.get_l1_chain_id().await.is_ok());
    }

    #[tokio::test]
    async fn test_signer_debug_trace_block_by_hash() {
        let provider = era_signer();
        let block_number = provider.get_block_number().await.unwrap() - 1_u64;
        let test_block = provider
            .get_block_details(block_number.as_u32())
            .await
            .unwrap()
            .unwrap();
        let hash = test_block.root_hash;

        let options = Some(TracerConfig {
            disable_storage: None,
            disable_stack: None,
            enable_memory: None,
            enable_return_data: None,
            tracer: Some("callTracer".to_owned()),
            tracer_config: Some(HashMap::from([("onlyTopCall".to_owned(), true)])),
        });

        assert!(
            ZKSProvider::debug_trace_block_by_hash(&provider, hash, None)
                .await
                .is_ok()
        );
        assert!(
            ZKSProvider::debug_trace_block_by_hash(&provider, hash, options)
                .await
                .is_ok()
        );
    }

    #[tokio::test]
    async fn test_signer_debug_trace_block_by_number() {
        let provider = era_signer();
        let existing_block_number = provider.get_block_number().await.unwrap() - 1_u64;
        let non_existing_block_number = existing_block_number + 100_u64;
        let options = Some(TracerConfig {
            disable_storage: None,
            disable_stack: None,
            enable_memory: None,
            enable_return_data: None,
            tracer: Some("callTracer".to_owned()),
            tracer_config: Some(HashMap::from([("onlyTopCall".to_owned(), true)])),
        });

        assert!(
            ZKSProvider::debug_trace_block_by_number(&provider, existing_block_number, None)
                .await
                .is_ok()
        );
        assert!(ZKSProvider::debug_trace_block_by_number(
            &provider,
            existing_block_number,
            options.clone()
        )
        .await
        .is_ok());
        assert!(ZKSProvider::debug_trace_block_by_number(
            &provider,
            non_existing_block_number,
            None
        )
        .await
        .is_err());
        assert!(ZKSProvider::debug_trace_block_by_number(
            &provider,
            non_existing_block_number,
            options
        )
        .await
        .is_err());
    }

    #[tokio::test]
    async fn test_signer_debug_trace_call() {
        let provider = era_signer();
        #[derive(Serialize, Deserialize, Debug)]
        struct TestTransaction {
            from: String,
            to: String,
            data: String,
        }

        let request = TestTransaction {
            from: "0x1111111111111111111111111111111111111111".to_owned(),
            to: "0x2222222222222222222222222222222222222222".to_owned(),
            data: "0x608060405234801561001057600080fd5b50610228806100206000396000f3fe608060405234801561001057600080fd5b506004361061002b5760003560e01c80639146769014610030575b600080fd5b61003861004e565b6040516100459190610170565b60405180910390f35b60606000805461005d906101c1565b80601f0160208091040260200160405190810160405280929190818152602001828054610089906101c1565b80156100d65780601f106100ab576101008083540402835291602001916100d6565b820191906000526020600020905b8154815290600101906020018083116100b957829003601f168201915b5050505050905090565b600081519050919050565b600082825260208201905092915050565b60005b8381101561011a5780820151818401526020810190506100ff565b60008484015250505050565b6000601f19601f8301169050919050565b6000610142826100e0565b61014c81856100eb565b935061015c8185602086016100fc565b61016581610126565b840191505092915050565b6000602082019050818103600083015261018a8184610137565b905092915050565b7f4e487b7100000000000000000000000000000000000000000000000000000000600052602260045260246000fd5b600060028204905060018216806101d957607f821691505b6020821081036101ec576101eb610192565b5b5091905056fea26469706673582212203d7f62ad5ef1f9670aa630c438f1a75844e1d2cfaf92e6985c698b7009e3dfa864736f6c63430008140033".to_owned(),
        };

        let block = provider.get_block_number().await.ok();
        let options = Some(TracerConfig {
            disable_storage: None,
            disable_stack: None,
            enable_memory: None,
            enable_return_data: None,
            tracer: Some("callTracer".to_owned()),
            tracer_config: Some(HashMap::from([("onlyTopCall".to_owned(), true)])),
        });

        assert!(
            ZKSProvider::debug_trace_call::<_, u64>(&provider, &request, None, None)
                .await
                .is_ok()
        );
        assert!(
            ZKSProvider::debug_trace_call(&provider, &request, block, None)
                .await
                .is_ok()
        );
        assert!(
            ZKSProvider::debug_trace_call(&provider, &request, block, options.clone())
                .await
                .is_ok()
        );
        assert!(
            ZKSProvider::debug_trace_call::<_, u64>(&provider, request, None, options)
                .await
                .is_ok()
        );
    }

    #[tokio::test]
    async fn test_signer_debug_trace_transaction() {
        let era_signer = era_signer();
        let zk_wallet =
            ZKSWallet::new(local_wallet(), None, Some(era_signer.clone()), None).unwrap();

        let transaction_hash = zk_wallet
            .transfer(
                Address::from_str("0x36615Cf349d7F6344891B1e7CA7C72883F5dc049").unwrap(),
                1_i32.into(),
                None,
            )
            .await
            .unwrap()
            .transaction_hash;
        let invalid_transaction_hash: H256 =
            "0x84472204e445cb3cd5f3ce5e23abcc2892cda5e61b35855a7f0bb1562a6e30e7"
                .parse()
                .unwrap();

        let options = Some(TracerConfig {
            disable_storage: None,
            disable_stack: None,
            enable_memory: None,
            enable_return_data: None,
            tracer: Some("callTracer".to_owned()),
            tracer_config: Some(HashMap::from([("onlyTopCall".to_owned(), true)])),
        });

        assert!(
            ZKSProvider::debug_trace_transaction(&era_signer, transaction_hash, None)
                .await
                .is_ok()
        );
        assert!(
            ZKSProvider::debug_trace_transaction(&era_signer, transaction_hash, options)
                .await
                .is_ok()
        );
        assert!(
            ZKSProvider::debug_trace_transaction(&era_signer, invalid_transaction_hash, None)
                .await
                .is_err()
        );
    }

    #[tokio::test]
    #[ignore = "skipped until the compiler OS version is fixed"]
    async fn test_send_function_with_arguments() {
        // Deploying a test contract
        let deployer_private_key =
            "7726827caac94a7f9e1b160f7ea819f172f7b6f9d2a97f992c38edeab82d4110";
        let era_provider = era_provider();
        let wallet = LocalWallet::from_str(deployer_private_key)
            .unwrap()
            .with_chain_id(ERA_CHAIN_ID);
        let zk_wallet = ZKSWallet::new(wallet, None, Some(era_provider.clone()), None).unwrap();

        let contract_address = zk_wallet
            .deploy(
                "src/compile/test_contracts/storage/src/ValueStorage.sol",
                "ValueStorage",
                Some(U256::zero()),
            )
            .await
            .unwrap();

        let value_to_set = U256::from(10_u64);
        era_provider
            .send_eip712(
                &zk_wallet.l2_wallet,
                contract_address,
                "setValue(uint256)",
                Some(value_to_set),
                None,
            )
            .await
            .unwrap();
        let set_value = zk_wallet
            .call::<Token>(contract_address, "getValue()(uint256)", None)
            .await
            .unwrap();

        assert_eq!(set_value, value_to_set.into_tokens());

        era_provider
            .send_eip712::<Token, _>(
                &zk_wallet.l2_wallet,
                contract_address,
                "incrementValue()",
                None,
                None,
            )
            .await
            .unwrap();
        let incremented_value = zk_wallet
            .call::<Token>(contract_address, "getValue()(uint256)", None)
            .await
            .unwrap();

        assert_eq!(incremented_value, (value_to_set + 1_u64).into_tokens());
    }
}<|MERGE_RESOLUTION|>--- conflicted
+++ resolved
@@ -12,12 +12,8 @@
     signers::{Signer, Wallet},
     types::{
         transaction::{eip2718::TypedTransaction, eip712::Eip712Error},
-<<<<<<< HEAD
-        Address, Eip1559TransactionRequest, Signature, H256, U256, U64,
-=======
         Address, BlockNumber, Eip1559TransactionRequest, Signature, TransactionReceipt, H256, U256,
         U64,
->>>>>>> 22249282
     },
 };
 use serde::Serialize;
@@ -214,8 +210,6 @@
     where
         T: Tokenizable + Debug + Clone + Send,
         D: PrehashSigner<(RecoverableSignature, RecoveryId)> + Send + Sync;
-<<<<<<< HEAD
-=======
 
     async fn wait_for_finalize(
         &self,
@@ -223,7 +217,6 @@
         polling_time_in_seconds: Option<Duration>,
         timeout_in_seconds: Option<Duration>,
     ) -> Result<TransactionReceipt, ProviderError>;
->>>>>>> 22249282
 }
 
 #[async_trait]
@@ -444,11 +437,6 @@
             .await
             .map_err(|e| ProviderError::CustomError(format!("Error sending transaction: {e:?}")))?;
 
-<<<<<<< HEAD
-        // TODO: Should we wait here for the transaction to be confirmed on-chain?
-
-=======
->>>>>>> 22249282
         let transaction_receipt = pending_transaction
             .await?
             .ok_or(ProviderError::CustomError(
@@ -457,8 +445,6 @@
 
         Ok((Vec::new(), transaction_receipt.transaction_hash))
     }
-<<<<<<< HEAD
-=======
 
     async fn wait_for_finalize(
         &self,
@@ -474,7 +460,6 @@
             )
             .await
     }
->>>>>>> 22249282
 }
 
 #[async_trait]
@@ -745,11 +730,6 @@
             )
             .await?;
 
-<<<<<<< HEAD
-        // TODO: Should we wait here for the transaction to be confirmed on-chain?
-
-=======
->>>>>>> 22249282
         let transaction_receipt = pending_transaction
             .await?
             .ok_or(ProviderError::CustomError(
@@ -783,11 +763,6 @@
         .await?;
         let pending_transaction = self.send_transaction(tx, None).await?;
 
-<<<<<<< HEAD
-        // TODO: Should we wait here for the transaction to be confirmed on-chain?
-
-=======
->>>>>>> 22249282
         let transaction_receipt = pending_transaction
             .await?
             .ok_or(ProviderError::CustomError(
@@ -796,8 +771,6 @@
 
         Ok((Vec::new(), transaction_receipt.transaction_hash))
     }
-<<<<<<< HEAD
-=======
 
     async fn wait_for_finalize(
         &self,
@@ -834,7 +807,6 @@
             }
         }
     }
->>>>>>> 22249282
 }
 
 async fn build_send_tx<T>(
