--- conflicted
+++ resolved
@@ -191,7 +191,6 @@
     {
         let era_provider = self.get_era_provider()?;
 
-<<<<<<< HEAD
         let transaction_receipt = era_provider
             .send_transaction_eip712(&self.l2_wallet, request.clone())
             .await?
@@ -199,12 +198,6 @@
             .ok_or(ZKSWalletError::CustomError(
                 "No transaction receipt".to_owned(),
             ))?;
-=======
-        let encoded_rlp = &*transfer_request.rlp_signed(signature)?;
-        let pending_transaction = era_provider
-            .send_raw_transaction([&[EIP712_TX_TYPE], encoded_rlp].concat().into())
-            .await?;
->>>>>>> ae3afd8a
 
         Ok(transaction_receipt.transaction_hash)
     }
@@ -377,75 +370,9 @@
 
         let eip712_request: Eip712TransactionRequest = request.clone().try_into()?;
 
-<<<<<<< HEAD
         let transaction_receipt = era_provider
             .send_transaction_eip712(&self.l2_wallet, eip712_request)
             .await?
-=======
-        let mut contract_deployer_path = PathBuf::from(env!("CARGO_MANIFEST_DIR"));
-        contract_deployer_path.push("src/abi/ContractDeployer.json");
-        let mut deploy_request = Eip712TransactionRequest::new()
-            .r#type(EIP712_TX_TYPE)
-            .from(self.l2_address())
-            .to(Address::from_str(CONTRACT_DEPLOYER_ADDR).map_err(|e| {
-                ZKSWalletError::CustomError(format!("invalid contract deployer address: {e}"))
-            })?)
-            .chain_id(self.l2_chain_id())
-            .nonce(
-                era_provider
-                    .get_transaction_count(self.l2_address(), None)
-                    .await?,
-            )
-            .gas_price(era_provider.get_gas_price().await?)
-            .max_fee_per_gas(era_provider.get_gas_price().await?)
-            .data({
-                let contract_deployer = Abi::load(BufReader::new(
-                    File::open(contract_deployer_path).map_err(|e| {
-                        ZKSWalletError::CustomError(format!(
-                            "failed to open ContractDeployer abi: {e}"
-                        ))
-                    })?,
-                ))
-                .map_err(|e| {
-                    ZKSWalletError::CustomError(format!("failed to load ContractDeployer abi: {e}"))
-                })?;
-                let create = contract_deployer.function("create").map_err(|e| {
-                    ZKSWalletError::CustomError(format!("failed to get create function: {e}"))
-                })?;
-                // TODO: User could provide this instead of defaulting.
-                let salt = [0_u8; 32];
-                let bytecode_hash = hash_bytecode(&contract_bytecode)?;
-                let call_data: Bytes = match (
-                    contract_abi.constructor(),
-                    constructor_parameters.is_empty(),
-                ) {
-                    (None, false) => return Err(ContractError::<M>::ConstructorError.into()),
-                    (None, true) | (Some(_), true) => Bytes::default(),
-                    (Some(constructor), false) => {
-                        zks_utils::encode_constructor_args(constructor, &constructor_parameters)?
-                            .into()
-                    }
-                };
-
-                encode_function_data(create, (salt, bytecode_hash, call_data))?
-            })
-            .custom_data(custom_data.clone());
-
-        let fee = era_provider.estimate_fee(deploy_request.clone()).await?;
-        deploy_request = deploy_request
-            .max_priority_fee_per_gas(fee.max_priority_fee_per_gas)
-            .max_fee_per_gas(fee.max_fee_per_gas)
-            .gas_limit(fee.gas_limit);
-
-        let signable_data: Eip712Transaction = deploy_request.clone().try_into()?;
-        let signature: Signature = self.l2_wallet.sign_typed_data(&signable_data).await?;
-        let encoded_rlp = &*deploy_request.rlp_signed(signature)?;
-        let pending_transaction = era_provider
-            .send_raw_transaction([&[EIP712_TX_TYPE], encoded_rlp].concat().into())
-            .await?;
-
-        pending_transaction
->>>>>>> ae3afd8a
             .await?
             .ok_or(ZKSWalletError::CustomError(
                 "No transaction receipt".to_owned(),
