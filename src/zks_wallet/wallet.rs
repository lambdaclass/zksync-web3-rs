use super::{
    requests::transfer_request::TransferRequest, DeployRequest, DepositRequest, WithdrawRequest,
    ZKSWalletError,
};
use crate::{
    contracts::main_contract::{MainContract, MainContractInstance},
    eip712::Eip712Transaction,
    eip712::{hash_bytecode, Eip712Meta, Eip712TransactionRequest},
    zks_provider::ZKSProvider,
    zks_utils::{self, CONTRACT_DEPLOYER_ADDR, EIP712_TX_TYPE, ETH_CHAIN_ID},
};
use ethers::{
    abi::{decode, Abi, ParamType, Tokenizable},
    prelude::{
        encode_function_data,
        k256::{
            ecdsa::{RecoveryId, Signature as RecoverableSignature},
            schnorr::signature::hazmat::PrehashSigner,
        },
        MiddlewareBuilder, SignerMiddleware,
    },
    providers::Middleware,
    signers::{Signer, Wallet},
    types::{
        transaction::eip2718::TypedTransaction, Address, Bytes, Eip1559TransactionRequest, Log,
        Signature, TransactionReceipt, H160, H256, U256,
    },
};
use ethers_contract::providers::PendingTransaction;
use serde_json::Value;
use std::{fs::File, io::BufReader, path::PathBuf, str::FromStr, sync::Arc};

#[derive(Clone, Debug)]
pub struct ZKSWallet<M, D>
where
    M: Middleware + Clone,
    D: PrehashSigner<(RecoverableSignature, RecoveryId)> + Clone,
{
    /// Eth provider
    pub eth_provider: Option<Arc<SignerMiddleware<M, Wallet<D>>>>,
    pub era_provider: Option<Arc<SignerMiddleware<M, Wallet<D>>>>,
    pub l2_wallet: Wallet<D>,
    pub l1_wallet: Wallet<D>,
}

impl<M, D> ZKSWallet<M, D>
where
    M: Middleware + 'static + Clone,
    D: PrehashSigner<(RecoverableSignature, RecoveryId)> + Sync + Send + Clone,
{
    pub fn new(
        l2_wallet: Wallet<D>,
        l1_wallet: Option<Wallet<D>>,
        era_provider: Option<M>,
        eth_provider: Option<M>,
    ) -> Result<Self, ZKSWalletError<M, D>> {
        let l1_wallet = match l1_wallet {
            Some(wallet) => wallet,
            None => l2_wallet.clone().with_chain_id(ETH_CHAIN_ID),
        };
        Ok(Self {
            l2_wallet: l2_wallet.clone(),
            l1_wallet: l1_wallet.clone(),
            era_provider: era_provider.map(|p| p.with_signer(l2_wallet).into()),
            eth_provider: eth_provider.map(|p| p.with_signer(l1_wallet).into()),
        })
    }

    pub fn connect_eth_provider(mut self, eth_provider: M) -> Self {
        self.eth_provider = Some(eth_provider.with_signer(self.l1_wallet.clone()).into());
        self
    }

    pub fn connect_era_provider(mut self, era_provider: M) -> Self {
        self.era_provider = Some(era_provider.with_signer(self.l2_wallet.clone()).into());
        self
    }

    pub fn connect_eth_signer(mut self, eth_signer: SignerMiddleware<M, Wallet<D>>) -> Self {
        self.eth_provider = Some(eth_signer.into());
        self
    }

    pub fn connect_era_signer(mut self, era_signer: SignerMiddleware<M, Wallet<D>>) -> Self {
        self.era_provider = Some(era_signer.into());
        self
    }

    // pub fn connect_eth(&mut self, host: &str, port: u16) {
    //     self.eth_provider = Provider::try_from(format!("http://{host}:{port}")).ok().map(|p| p.with_signer(self.wallet));
    // }

    // pub fn connect_era(&mut self, host: &str, port: u16) {
    //     self.era_provider = Provider::try_from(format!("http://{host}:{port}")).ok().map(|p| p.with_signer(self.wallet));
    // }

    pub fn l2_address(&self) -> Address {
        self.l2_wallet.address()
    }

    pub fn l1_address(&self) -> Address {
        self.l1_wallet.address()
    }

    pub fn l2_chain_id(&self) -> u64 {
        self.l2_wallet.chain_id()
    }

    pub fn l1_chain_id(&self) -> u64 {
        self.l1_wallet.chain_id()
    }

    pub fn get_eth_provider(
        &self,
    ) -> Result<Arc<SignerMiddleware<M, Wallet<D>>>, ZKSWalletError<M, D>> {
        match &self.eth_provider {
            Some(eth_provider) => Ok(Arc::clone(eth_provider)),
            None => Err(ZKSWalletError::NoL1ProviderError()),
        }
    }

    pub fn get_era_provider(
        &self,
    ) -> Result<Arc<SignerMiddleware<M, Wallet<D>>>, ZKSWalletError<M, D>> {
        match &self.era_provider {
            Some(era_provider) => Ok(Arc::clone(era_provider)),
            None => Err(ZKSWalletError::NoL2ProviderError()),
        }
    }

    pub async fn eth_balance(&self) -> Result<U256, ZKSWalletError<M, D>>
    where
        M: ZKSProvider,
    {
        match &self.eth_provider {
            // TODO: Should we have a balance_on_block method?
            Some(eth_provider) => Ok(eth_provider.get_balance(self.l1_address(), None).await?),
            None => Err(ZKSWalletError::CustomError("no eth provider".to_owned())),
        }
    }

    pub async fn era_balance(&self) -> Result<U256, ZKSWalletError<M, D>>
    where
        M: ZKSProvider,
    {
        match &self.era_provider {
            // TODO: Should we have a balance_on_block method?
            Some(era_provider) => Ok(era_provider.get_balance(self.l2_address(), None).await?),
            None => Err(ZKSWalletError::CustomError("no era provider".to_owned())),
        }
    }

    pub async fn transfer(
        &self,
        request: TransferRequest,
        // TODO: Support multiple-token transfers.
        _token: Option<Address>,
    ) -> Result<PendingTransaction<<M as Middleware>::Provider>, ZKSWalletError<M, D>>
    where
        M: ZKSProvider,
    {
        let era_provider = self.get_era_provider()?;

        let mut transfer_request: Eip1559TransactionRequest = request.into();

        let fee = era_provider.estimate_fee(transfer_request.clone()).await?;
        transfer_request = transfer_request.max_priority_fee_per_gas(fee.max_priority_fee_per_gas);
        transfer_request = transfer_request.max_fee_per_gas(fee.max_fee_per_gas);

        let transaction: TypedTransaction = transfer_request.into();

        // TODO: add block as an override.
        let pending_transaction = era_provider.send_transaction(transaction, None).await?;
        Ok(pending_transaction)
    }

    pub async fn transfer_eip712(
        &self,
        request: &TransferRequest,
        // TODO: Support multiple-token transfers.
        _token: Option<Address>,
    ) -> Result<PendingTransaction<<M as Middleware>::Provider>, ZKSWalletError<M, D>>
    where
        M: ZKSProvider,
    {
        let era_provider = self.get_era_provider()?;

        let response = era_provider
            .send_transaction_eip712(&self.l2_wallet, request.clone())
            .await?;

<<<<<<< HEAD
        let transaction_receipt = era_provider
            .get_transaction_receipt(response.1)
            .await?
            .ok_or(ZKSWalletError::CustomError(
                "no transaction receipt".to_owned(),
            ))?;

        Ok(transaction_receipt)
=======
        Ok(pending_transaction)
>>>>>>> 54c2145c
    }

    pub async fn deposit(
        &self,
        request: &DepositRequest,
    ) -> Result<TransactionReceipt, ZKSWalletError<M, D>>
    where
        M: ZKSProvider,
    {
        let to = request.to.unwrap_or(self.l2_address());
        let call_data = Bytes::default();
        let l2_gas_limit: U256 = request.l2_gas_limit;
        let l2_value = request.amount;
        let gas_per_pubdata_byte: U256 = request.gas_per_pubdata_byte;
        let gas_price = request
            .gas_price
            .unwrap_or(self.get_eth_provider()?.get_gas_price().await?);
        let gas_limit: U256 = request.gas_limit;
        let operator_tip: U256 = request.operator_tip;
        let base_cost = self
            .get_base_cost(gas_limit, gas_per_pubdata_byte, gas_price)
            .await?;
        let l1_value = base_cost + operator_tip + request.amount;
        // let factory_deps = [];
        let refund_recipient = self.l1_address();
        // FIXME check base cost

        // FIXME request l2 transaction

        let main_contract_address = self.get_era_provider()?.get_main_contract().await?;
        let main_contract =
            MainContractInstance::new(main_contract_address, self.get_eth_provider()?);

        let receipt = main_contract
            .request_l2_transaction(
                to,
                l2_value,
                call_data,
                l2_gas_limit,
                gas_per_pubdata_byte,
                Default::default(),
                refund_recipient,
                gas_price,
                gas_limit,
                l1_value,
            )
            .await?;

        Ok(receipt)
    }

    async fn get_base_cost(
        &self,
        gas_limit: U256,
        gas_per_pubdata_byte: U256,
        gas_price: U256,
    ) -> Result<U256, ZKSWalletError<M, D>>
    where
        M: ZKSProvider,
    {
        let main_contract_address = self.get_era_provider()?.get_main_contract().await?;
        let main_contract = MainContract::new(main_contract_address, self.get_eth_provider()?);
        let base_cost: U256 = main_contract
            .l_2_transaction_base_cost(gas_price, gas_limit, gas_per_pubdata_byte)
            .call()
            .await?;

        Ok(base_cost)
    }

    pub async fn deploy_from_bytecode<T>(
        &self,
        contract_bytecode: &[u8],
        contract_dependencies: Option<Vec<Vec<u8>>>,
        // TODO: accept constructor parameters.
        _constructor_parameters: Option<T>,
    ) -> Result<H160, ZKSWalletError<M, D>>
    where
        M: ZKSProvider,
        T: Tokenizable,
    {
        let era_provider = self.get_era_provider()?;

        let custom_data = Eip712Meta::new().factory_deps({
            let mut factory_deps = Vec::new();
            if let Some(contract_dependencies) = contract_dependencies {
                factory_deps.extend(contract_dependencies);
            }
            factory_deps.push(contract_bytecode.to_vec());
            factory_deps
        });

        let mut contract_deployer_path = PathBuf::from(env!("CARGO_MANIFEST_DIR"));
        contract_deployer_path.push("src/abi/ContractDeployer.json");
        let mut deploy_request = Eip712TransactionRequest::new()
            .r#type(EIP712_TX_TYPE)
            .from(self.l2_address())
            .to(Address::from_str(CONTRACT_DEPLOYER_ADDR).map_err(|e| {
                ZKSWalletError::CustomError(format!("invalid contract deployer address: {e}"))
            })?)
            .chain_id(self.l2_chain_id())
            .nonce(
                era_provider
                    .get_transaction_count(self.l2_address(), None)
                    .await?,
            )
            .gas_price(era_provider.get_gas_price().await?)
            .max_fee_per_gas(era_provider.get_gas_price().await?)
            .data({
                let contract_deployer = Abi::load(BufReader::new(
                    File::open(contract_deployer_path).map_err(|e| {
                        ZKSWalletError::CustomError(format!(
                            "failed to open ContractDeployer abi: {e}"
                        ))
                    })?,
                ))
                .map_err(|e| {
                    ZKSWalletError::CustomError(format!("failed to load ContractDeployer abi: {e}"))
                })?;
                let create = contract_deployer.function("create").map_err(|e| {
                    ZKSWalletError::CustomError(format!("failed to get create function: {e}"))
                })?;
                // TODO: User could provide this instead of defaulting.
                let salt = [0_u8; 32];
                let bytecode_hash = hash_bytecode(contract_bytecode)?;
                let call_data = Bytes::default();

                encode_function_data(create, (salt, bytecode_hash, call_data))?
            })
            .custom_data(custom_data.clone());

        let fee = era_provider.estimate_fee(deploy_request.clone()).await?;
        deploy_request = deploy_request
            .max_priority_fee_per_gas(fee.max_priority_fee_per_gas)
            .max_fee_per_gas(fee.max_fee_per_gas)
            .gas_limit(fee.gas_limit);

        let signable_data: Eip712Transaction = deploy_request.clone().try_into()?;
        let signature: Signature = self.l2_wallet.sign_typed_data(&signable_data).await?;
        deploy_request =
            deploy_request.custom_data(custom_data.custom_signature(signature.to_vec()));

        let pending_transaction = era_provider
            .send_raw_transaction(
                [&[EIP712_TX_TYPE], &*deploy_request.rlp_unsigned()]
                    .concat()
                    .into(),
            )
            .await?;

        // TODO: Should we wait here for the transaction to be confirmed on-chain?

        let transaction_receipt = pending_transaction
            .await?
            .ok_or(ZKSWalletError::CustomError(
                "no transaction receipt".to_owned(),
            ))?;

        let contract_address =
            transaction_receipt
                .contract_address
                .ok_or(ZKSWalletError::CustomError(
                    "no contract address".to_owned(),
                ))?;

        Ok(contract_address)
    }

    pub async fn deploy(&self, request: &DeployRequest) -> Result<H160, ZKSWalletError<M, D>>
    where
        M: ZKSProvider,
    {
        let era_provider = self.get_era_provider()?;

        let eip712_request: Eip712TransactionRequest = request.clone().try_into()?;

        let response = era_provider
            .send_transaction_eip712(&self.l2_wallet, eip712_request)
            .await?;

        let transaction_receipt = era_provider
            .get_transaction_receipt(response.1)
            .await?
            .ok_or(ZKSWalletError::CustomError(
                "no transaction receipt".to_owned(),
            ))?;

        transaction_receipt
            .contract_address
            .ok_or(ZKSWalletError::CustomError(
                "no contract address".to_owned(),
            ))
    }

    pub async fn withdraw(
        &self,
<<<<<<< HEAD
        request: &WithdrawRequest,
    ) -> Result<TransactionReceipt, ZKSWalletError<M, D>>
    where
        M: ZKSProvider,
    {
        let era_provider = self.get_era_provider()?;
        let response = era_provider
            .send_transaction_eip712(&self.l2_wallet, request.clone())
            .await?;
=======
        amount: U256,
        to: Address,
    ) -> Result<PendingTransaction<<M as ZKSProvider>::ZKProvider>, ZKSWalletError<M, D>>
    where
        M: ZKSProvider,
    {
        let era_provider = match &self.era_provider {
            Some(era_provider) => era_provider,
            None => return Err(ZKSWalletError::CustomError("no era provider".to_owned())),
        };

        let contract_address =
            Address::from_str(zks_utils::CONTRACTS_L2_ETH_TOKEN_ADDR).map_err(|error| {
                ZKSWalletError::CustomError(format!("failed to parse contract address: {error}"))
            })?;
        let function_signature = "function withdraw(address _l1Receiver) external payable override";
        let response = era_provider
            .send_eip712(
                &self.l2_wallet,
                contract_address,
                function_signature,
                Some([format!("{to:?}")].into()),
                Some(Overrides {
                    value: Some(amount),
                }),
            )
            .await;
>>>>>>> 54c2145c

        response.map_err(|e| ZKSWalletError::CustomError(format!("Error calling withdraw: {e}")))
    }

    pub async fn finalize_withdraw(
        &self,
        tx_hash: H256,
    ) -> Result<PendingTransaction<<M as Middleware>::Provider>, ZKSWalletError<M, D>>
    where
        M: ZKSProvider,
    {
        let era_provider = self.get_era_provider()?;
        let eth_provider = self.get_eth_provider()?;

        let withdrawal_receipt = era_provider.get_transaction_receipt(tx_hash).await?.ok_or(
            ZKSWalletError::CustomError("Error getting transaction receipt of withdraw".to_owned()),
        )?;

        let messenger_contract_address = Address::from_str(zks_utils::CONTRACTS_L1_MESSENGER_ADDR)
            .map_err(|error| {
                ZKSWalletError::CustomError(format!("failed to parse contract address: {error}"))
            })?;

        let logs: Vec<Log> = withdrawal_receipt
            .logs
            .into_iter()
            .filter(|log| {
                //log.topics[0] == topic &&
                log.address == messenger_contract_address
            })
            .collect();

        // Get all the parameters needed to call the finalizeWithdrawal function on the main contract contract.
        let (_, l2_to_l1_log_index) = serde_json::from_value::<Vec<Value>>(
            withdrawal_receipt
                .other
                .get("l2ToL1Logs")
                .ok_or(ZKSWalletError::CustomError(
                    "Field not present in receipt".to_owned(),
                ))?
                .clone(),
        )
        .map_err(|err| {
            ZKSWalletError::CustomError(format!("Error getting logs in receipt: {err:?}"))
        })?
        .iter()
        .zip(0_u64..)
        .find(|(log, _)| {
            if let Some(sender) = log.get("sender") {
                sender == zks_utils::CONTRACTS_L1_MESSENGER_ADDR
            } else {
                false
            }
        })
        .ok_or(ZKSWalletError::CustomError(
            "Error getting log index parameter".to_owned(),
        ))?;

        let filtered_log = logs
            .get(0)
            .ok_or(ZKSWalletError::CustomError(
                "Error getting log in receipt".to_owned(),
            ))?
            .clone();
        let proof = era_provider
            .get_l2_to_l1_log_proof(tx_hash, Some(l2_to_l1_log_index))
            .await?
            .ok_or(ZKSWalletError::CustomError(
                "Error getting proof parameter".to_owned(),
            ))?;
        let main_contract = era_provider.get_main_contract().await?;
        let merkle_proof: Vec<H256> = proof.merkle_proof;
        let l1_batch_number = era_provider.get_l1_batch_number().await?;
        let l2_message_index = U256::from(proof.id);

        let l2_tx_number_in_block: String = serde_json::from_value::<String>(
            withdrawal_receipt
                .other
                .get("l1BatchTxIndex")
                .ok_or(ZKSWalletError::CustomError(
                    "Field not present in receipt".to_owned(),
                ))?
                .clone(),
        )
        .map_err(|err| ZKSWalletError::CustomError(format!("Failed to deserialize field {err}")))?;

        let message: Bytes = decode(&[ParamType::Bytes], &filtered_log.data)
            .map_err(|e| ZKSWalletError::CustomError(format!("failed to decode log data: {e}")))?
            .get(0)
            .ok_or(ZKSWalletError::CustomError(
                "Message not found in decoded data".to_owned(),
            ))?
            .clone()
            .into_bytes()
            .ok_or(ZKSWalletError::CustomError(
                "Could not convert message to bytes".to_owned(),
            ))?
            .into();

        let parameters = [
            format!("{l1_batch_number:?}"),
            format!("{l2_message_index:?}"),
            l2_tx_number_in_block,
            hex::encode(&message),
            format!("{merkle_proof:?}")
                .replace('"', "")
                .replace(' ', ""),
        ];

        let function_signature = "function finalizeEthWithdrawal(uint256 _l2BlockNumber,uint256 _l2MessageIndex,uint16 _l2TxNumberInBlock,bytes calldata _message,bytes32[] calldata _merkleProof) external";
        let response = eth_provider
            .send(
                &self.l1_wallet,
                main_contract,
                function_signature,
                Some(parameters.into()),
                None,
            )
            .await;
        response.map_err(|e| {
            ZKSWalletError::CustomError(format!("Error calling finalizeWithdrawal: {e}"))
        })
    }
}

#[cfg(test)]
mod zks_signer_tests {
    use crate::test_utils::*;
    use crate::zks_provider::ZKSProvider;
    use crate::zks_utils::{ERA_CHAIN_ID, ETH_CHAIN_ID};
    use crate::zks_wallet::{
        CallRequest, DeployRequest, DepositRequest, TransferRequest, WithdrawRequest, ZKSWallet,
    };
    use ethers::abi::Tokenize;
    use ethers::providers::Middleware;
    use ethers::signers::{LocalWallet, Signer};
    use ethers::types::Address;
    use ethers::types::U256;
    use ethers::utils::parse_units;
    use std::fs::File;
    use std::path::PathBuf;
    use std::str::FromStr;

    #[tokio::test]
    async fn test_transfer() {
        let sender_private_key =
            "0x28a574ab2de8a00364d5dd4b07c4f2f574ef7fcc2a86a197f65abaec836d1959";
        let receiver_address: Address = "0xa61464658AfeAf65CccaaFD3a512b69A83B77618"
            .parse()
            .unwrap();
        let amount_to_transfer: U256 = 1_i32.into();

        let era_provider = era_provider();
        let wallet = LocalWallet::from_str(sender_private_key)
            .unwrap()
            .with_chain_id(ERA_CHAIN_ID);
        let zk_wallet = ZKSWallet::new(wallet, None, Some(era_provider.clone()), None).unwrap();

        let sender_balance_before = era_provider
            .get_balance(zk_wallet.l2_address(), None)
            .await
            .unwrap();
        let receiver_balance_before = era_provider
            .get_balance(receiver_address, None)
            .await
            .unwrap();

        println!("Sender balance before: {sender_balance_before}");
        println!("Receiver balance before: {receiver_balance_before}");

<<<<<<< HEAD
        let transfer_request = TransferRequest::with(amount_to_transfer, receiver_address)
            .from(zk_wallet.l2_address());
        let receipt = zk_wallet.transfer(transfer_request, None).await.unwrap();
=======
        let receipt = zk_wallet
            .transfer(receiver_address, amount_to_transfer, None)
            .await
            .unwrap()
            .await
            .unwrap()
            .unwrap();
>>>>>>> 54c2145c

        assert_eq!(receipt.from, zk_wallet.l2_address());
        assert_eq!(receipt.to.unwrap(), receiver_address);

        let sender_balance_after = era_provider
            .get_balance(zk_wallet.l2_address(), None)
            .await
            .unwrap();
        let receiver_balance_after = era_provider
            .get_balance(receiver_address, None)
            .await
            .unwrap();

        println!("Sender balance after: {sender_balance_after}");
        println!("Receiver balance after: {receiver_balance_after}");

        assert_eq!(
            sender_balance_after,
            sender_balance_before
                - (amount_to_transfer
                    + receipt.effective_gas_price.unwrap() * receipt.gas_used.unwrap())
        );
        assert_eq!(
            receiver_balance_after,
            receiver_balance_before + amount_to_transfer
        );
    }

    #[tokio::test]
    async fn test_deposit() {
        let private_key = "0x28a574ab2de8a00364d5dd4b07c4f2f574ef7fcc2a86a197f65abaec836d1959";
        let request = DepositRequest::new(parse_units("0.01", "ether").unwrap().into());
        println!("Amount: {}", request.amount);

        let l1_provider = eth_provider();
        let l2_provider = era_provider();
        let wallet = LocalWallet::from_str(private_key)
            .unwrap()
            .with_chain_id(ERA_CHAIN_ID);
        let zk_wallet = ZKSWallet::new(
            wallet,
            None,
            Some(l2_provider.clone()),
            Some(l1_provider.clone()),
        )
        .unwrap();

        let l1_balance_before = zk_wallet.eth_balance().await.unwrap();
        let l2_balance_before = zk_wallet.era_balance().await.unwrap();
        println!("L1 balance before: {l1_balance_before}");
        println!("L2 balance before: {l2_balance_before}");

        let receipt = zk_wallet.deposit(&request).await.unwrap();
        assert_eq!(receipt.status.unwrap(), 1_u8.into());

        let _l2_receipt = l2_provider
            .get_transaction_receipt(receipt.transaction_hash)
            .await
            .unwrap();

        let l1_balance_after = zk_wallet.eth_balance().await.unwrap();
        let l2_balance_after = zk_wallet.era_balance().await.unwrap();
        println!("L1 balance after: {l1_balance_after}");
        println!("L2 balance after: {l2_balance_after}");

        assert!(
            l1_balance_after <= l1_balance_before - request.amount(),
            "Balance on L1 should be decreased"
        );
        assert!(
            l2_balance_after >= l2_balance_before + request.amount(),
            "Balance on L2 should be increased"
        );
    }

    #[tokio::test]
    async fn test_deposit_to_another_address() {
        let private_key = "0x28a574ab2de8a00364d5dd4b07c4f2f574ef7fcc2a86a197f65abaec836d1959";
        let to: Address = "0xa61464658AfeAf65CccaaFD3a512b69A83B77618"
            .parse()
            .unwrap();
        let amount = parse_units("0.01", "ether").unwrap().into();
        println!("Amount: {amount}");

        let request = DepositRequest::new(amount).to(to);

        let l1_provider = eth_provider();
        let l2_provider = era_provider();
        let wallet = LocalWallet::from_str(private_key).unwrap();
        let zk_wallet = ZKSWallet::new(
            wallet,
            None,
            Some(l2_provider.clone()),
            Some(l1_provider.clone()),
        )
        .unwrap();

        let l1_balance_before = zk_wallet.eth_balance().await.unwrap();
        let l2_balance_before = era_provider().get_balance(to, None).await.unwrap();
        println!("L1 balance before: {l1_balance_before}");
        println!("L2 balance before: {l2_balance_before}");

        let receipt = zk_wallet.deposit(&request).await.unwrap();
        assert_eq!(receipt.status.unwrap(), 1_u8.into());

        let _l2_receipt = l2_provider
            .get_transaction_receipt(receipt.transaction_hash)
            .await
            .unwrap();

        let l1_balance_after = zk_wallet.eth_balance().await.unwrap();
        let l2_balance_after = era_provider().get_balance(to, None).await.unwrap();
        println!("L1 balance after: {l1_balance_after}");
        println!("L2 balance after: {l2_balance_after}");

        assert!(
            l1_balance_after <= l1_balance_before - request.amount(),
            "Balance on L1 should be decreased"
        );
        assert!(
            l2_balance_after >= l2_balance_before + request.amount(),
            "Balance on L2 should be increased"
        );
    }

    #[tokio::test]
    async fn test_transfer_eip712() {
        let sender_private_key =
            "0x28a574ab2de8a00364d5dd4b07c4f2f574ef7fcc2a86a197f65abaec836d1959";
        let receiver_address: Address = "0xa61464658AfeAf65CccaaFD3a512b69A83B77618"
            .parse()
            .unwrap();
        let amount_to_transfer: U256 = 1_i32.into();

        let era_provider = era_provider();
        let wallet = LocalWallet::from_str(sender_private_key)
            .unwrap()
            .with_chain_id(ERA_CHAIN_ID);
        let zk_wallet = ZKSWallet::new(wallet, None, Some(era_provider.clone()), None).unwrap();

        let sender_balance_before = era_provider
            .get_balance(zk_wallet.l2_address(), None)
            .await
            .unwrap();
        let receiver_balance_before = era_provider
            .get_balance(receiver_address, None)
            .await
            .unwrap();

        println!("Sender balance before: {sender_balance_before}");
        println!("Receiver balance before: {receiver_balance_before}");

        let transfer_request = TransferRequest::with(amount_to_transfer, receiver_address);
        let receipt = zk_wallet
            .transfer_eip712(&transfer_request, None)
            .await
            .unwrap()
            .await
            .unwrap()
            .unwrap();

        assert_eq!(receipt.from, zk_wallet.l2_address());
        assert_eq!(receipt.to.unwrap(), receiver_address);

        let sender_balance_after = era_provider
            .get_balance(zk_wallet.l2_address(), None)
            .await
            .unwrap();
        let receiver_balance_after = era_provider
            .get_balance(receiver_address, None)
            .await
            .unwrap();

        println!("Sender balance after: {sender_balance_after}");
        println!("Receiver balance after: {receiver_balance_after}");

        assert_eq!(
            sender_balance_after,
            sender_balance_before
                - (amount_to_transfer
                    + receipt.effective_gas_price.unwrap() * receipt.gas_used.unwrap())
        );
        assert_eq!(
            receiver_balance_after,
            receiver_balance_before + amount_to_transfer
        );
    }

    #[tokio::test]
    async fn test_deploy_contract_with_constructor_arg_uint() {
        let deployer_private_key =
            "7726827caac94a7f9e1b160f7ea819f172f7b6f9d2a97f992c38edeab82d4110";
        let era_provider = era_provider();
        let wallet = LocalWallet::from_str(deployer_private_key)
            .unwrap()
            .with_chain_id(ERA_CHAIN_ID);
        let zk_wallet = ZKSWallet::new(wallet, None, Some(era_provider.clone()), None).unwrap();

        let mut contract_path = PathBuf::from(env!("CARGO_MANIFEST_DIR"));
        contract_path.push("src/abi/test_contracts/storage_combined.json");
        let contract: CompiledContract =
            serde_json::from_reader(File::open(contract_path).unwrap()).unwrap();

        let deploy_request =
            DeployRequest::with(contract.abi, contract.bin.to_vec(), vec!["10".to_owned()])
                .from(zk_wallet.l2_address());
        let contract_address = zk_wallet.deploy(&deploy_request).await.unwrap();
        let deploy_result = era_provider.get_code(contract_address, None).await;

        assert!(deploy_result.is_ok());
    }

    #[tokio::test]
    async fn test_deploy_contract_with_constructor_arg_string() {
        let deployer_private_key =
            "7726827caac94a7f9e1b160f7ea819f172f7b6f9d2a97f992c38edeab82d4110";
        let era_provider = era_provider();
        let wallet = LocalWallet::from_str(deployer_private_key)
            .unwrap()
            .with_chain_id(ERA_CHAIN_ID);
        let zk_wallet = ZKSWallet::new(wallet, None, Some(era_provider.clone()), None).unwrap();

        let mut contract_path = PathBuf::from(env!("CARGO_MANIFEST_DIR"));
        contract_path.push("src/abi/test_contracts/greeter_combined.json");
        let contract: CompiledContract =
            serde_json::from_reader(File::open(contract_path).unwrap()).unwrap();

        let deploy_request =
            DeployRequest::with(contract.abi, contract.bin.to_vec(), vec!["Hey".to_owned()])
                .from(zk_wallet.l2_address());
        let contract_address = zk_wallet.deploy(&deploy_request).await.unwrap();
        let deploy_result = era_provider.get_code(contract_address, None).await;

        assert!(deploy_result.is_ok());
    }

    #[tokio::test]
    async fn test_deploy_contract_with_import() {
        let deployer_private_key =
            "7726827caac94a7f9e1b160f7ea819f172f7b6f9d2a97f992c38edeab82d4110";
        let era_provider = era_provider();
        let wallet = LocalWallet::from_str(deployer_private_key)
            .unwrap()
            .with_chain_id(ERA_CHAIN_ID);
        let zk_wallet = ZKSWallet::new(wallet, None, Some(era_provider.clone()), None).unwrap();

        // Deploy imported contract first.
        let mut contract_path = PathBuf::from(env!("CARGO_MANIFEST_DIR"));
        contract_path.push("src/abi/test_contracts/counter_combined.json");
        let counter_contract: CompiledContract =
            serde_json::from_reader(File::open(contract_path).unwrap()).unwrap();

        let deploy_request =
            DeployRequest::with(counter_contract.abi, counter_contract.bin.to_vec(), vec![])
                .from(zk_wallet.l2_address());
        let counter_contract_address = zk_wallet.deploy(&deploy_request).await.unwrap();
        let deploy_result = era_provider.get_code(counter_contract_address, None).await;

        assert!(deploy_result.is_ok());

        // Deploy another contract that imports the previous one.
        let mut contract_path = PathBuf::from(env!("CARGO_MANIFEST_DIR"));
        contract_path.push("src/abi/test_contracts/import_combined.json");

        let import_contract: CompiledContract =
            serde_json::from_reader(File::open(contract_path).unwrap()).unwrap();

        let deploy_request = DeployRequest::with(
            import_contract.abi,
            import_contract.bin.to_vec(),
            vec![format!("{counter_contract_address:?}")],
        )
        .from(zk_wallet.l2_address());
        let import_contract_address = zk_wallet.deploy(&deploy_request).await.unwrap();
        let call_request = CallRequest::with(
            import_contract_address,
            "getCounterValue()(uint256)".to_owned(),
        );
        let value = ZKSProvider::call(&era_provider, &call_request)
            .await
            .unwrap();

        assert_eq!(value, U256::from(0_u64).into_tokens());
    }

    #[tokio::test]
    async fn test_withdraw_to_same_address() {
        let sender_private_key =
            "0x28a574ab2de8a00364d5dd4b07c4f2f574ef7fcc2a86a197f65abaec836d1959";
        let wallet = LocalWallet::from_str(sender_private_key)
            .unwrap()
            .with_chain_id(ERA_CHAIN_ID);
        let zk_wallet =
            ZKSWallet::new(wallet, None, Some(era_provider()), Some(eth_provider())).unwrap();

        // See balances before withdraw
        let l1_balance_before = zk_wallet.eth_balance().await.unwrap();
        let l2_balance_before = zk_wallet.era_balance().await.unwrap();

        println!("Balance on L1 before withdrawal: {l1_balance_before}");
        println!("Balance on L2 before withdrawal: {l2_balance_before}");

        // Withdraw
        let amount_to_withdraw: U256 = parse_units(1_u8, "ether").unwrap().into();
<<<<<<< HEAD
        let withdraw_request = WithdrawRequest::with(amount_to_withdraw).to(zk_wallet.l1_address());
        let tx_receipt = zk_wallet.withdraw(&withdraw_request).await.unwrap();
=======
        let tx_receipt = zk_wallet
            .withdraw(amount_to_withdraw, zk_wallet.l1_address())
            .await
            .unwrap()
            .await
            .unwrap()
            .unwrap();
        let tx_receipt = zk_wallet
            .get_era_provider()
            .unwrap()
            .wait_for_finalize(tx_receipt.clone(), None, None)
            .await
            .unwrap();
>>>>>>> 54c2145c
        assert_eq!(
            1,
            tx_receipt.status.unwrap().as_u64(),
            "Check that transaction in L2 is successful"
        );

        println!("L2 Transaction hash: {:?}", tx_receipt.transaction_hash);

        let l2_balance_after_withdraw = zk_wallet.era_balance().await.unwrap();
        let l1_balance_after_withdraw = zk_wallet.eth_balance().await.unwrap();

        assert_eq!(
            l2_balance_after_withdraw,
            l2_balance_before
                - (amount_to_withdraw + tx_receipt.effective_gas_price.unwrap() * tx_receipt.gas_used.unwrap()),
            "Check that L2 balance inmediately after withdrawal has decreased by the used gas and amount"
        );

        assert_eq!(
            l1_balance_before, l1_balance_after_withdraw,
            "Check that L1 balance has not changed"
        );

        let tx_finalize_receipt = zk_wallet
            .finalize_withdraw(tx_receipt.transaction_hash)
            .await
            .unwrap()
            .await
            .unwrap()
            .unwrap();

        println!(
            "L1 Transaction hash: {:?}",
            tx_finalize_receipt.transaction_hash
        );

        assert_eq!(
            1,
            tx_finalize_receipt.status.unwrap().as_u64(),
            "Check that transaction in L1 is successful"
        );

        // See balances after withdraw
        let l1_balance_after_finalize = zk_wallet.eth_balance().await.unwrap();
        let l2_balance_after_finalize = zk_wallet.era_balance().await.unwrap();

        println!("Balance on L1 after finalize withdraw: {l1_balance_after_finalize}");
        println!("Balance on L2 after finalize withdraw: {l2_balance_after_finalize}");

        assert_eq!(
            l2_balance_after_finalize, l2_balance_after_withdraw,
            "Check that L2 balance after finalize has decreased by the used gas"
        );

        assert_ne!(
            l1_balance_after_finalize, l1_balance_before,
            "Check that L1 balance after finalize is not the same"
        );
        assert_eq!(
            l1_balance_after_finalize,
            l1_balance_before
                + (amount_to_withdraw
                    - tx_finalize_receipt.effective_gas_price.unwrap()
                        * tx_finalize_receipt.gas_used.unwrap()),
            "Check that L1 balance after finalize has increased by the amount"
        );
    }

    #[tokio::test]
    async fn test_withdraw_to_other_address() {
        let sender_private_key =
            "0x28a574ab2de8a00364d5dd4b07c4f2f574ef7fcc2a86a197f65abaec836d1959";
        let receiver_private_key =
            "0xe667e57a9b8aaa6709e51ff7d093f1c5b73b63f9987e4ab4aa9a5c699e024ee8";
        let l2_wallet = LocalWallet::from_str(sender_private_key)
            .unwrap()
            .with_chain_id(ERA_CHAIN_ID);

        let l1_wallet = LocalWallet::from_str(receiver_private_key)
            .unwrap()
            .with_chain_id(ETH_CHAIN_ID);
        let zk_wallet = ZKSWallet::new(
            l2_wallet,
            Some(l1_wallet),
            Some(era_provider()),
            Some(eth_provider()),
        )
        .unwrap();

        // See balances before withdraw
        let l1_balance_before = zk_wallet.eth_balance().await.unwrap();
        let l2_balance_before = zk_wallet.era_balance().await.unwrap();

        println!("Balance on L1 before withdrawal: {l1_balance_before}");
        println!("Balance on L2 before withdrawal: {l2_balance_before}");

        // Withdraw
        let amount_to_withdraw: U256 = parse_units(1_u8, "ether").unwrap().into();
<<<<<<< HEAD
        let withdraw_request = WithdrawRequest::with(amount_to_withdraw).to(zk_wallet.l1_address());
        let tx_receipt = zk_wallet.withdraw(&withdraw_request).await.unwrap();

=======
        let tx_receipt = zk_wallet
            .withdraw(amount_to_withdraw, zk_wallet.l1_address())
            .await
            .unwrap()
            .await
            .unwrap()
            .unwrap();
        let tx_receipt = zk_wallet
            .get_era_provider()
            .unwrap()
            .wait_for_finalize(tx_receipt, None, None)
            .await
            .unwrap();
>>>>>>> 54c2145c
        assert_eq!(
            1,
            tx_receipt.status.unwrap().as_u64(),
            "Check that transaction in L2 is successful"
        );

        println!("L2 Transaction hash: {:?}", tx_receipt.transaction_hash);

        let l2_balance_after_withdraw = zk_wallet.era_balance().await.unwrap();
        let l1_balance_after_withdraw = zk_wallet.eth_balance().await.unwrap();

        assert_eq!(
            l2_balance_after_withdraw,
            l2_balance_before
                - (amount_to_withdraw + tx_receipt.effective_gas_price.unwrap() * tx_receipt.gas_used.unwrap()),
            "Check that L2 balance inmediately after withdrawal has decreased by the used gas and amount"
        );

        assert_eq!(
            l1_balance_before, l1_balance_after_withdraw,
            "Check that L1 balance has not changed"
        );

        let tx_finalize_receipt = zk_wallet
            .finalize_withdraw(tx_receipt.transaction_hash)
            .await
            .unwrap()
            .await
            .unwrap()
            .unwrap();

        println!(
            "L1 Transaction hash: {:?}",
            tx_finalize_receipt.transaction_hash
        );

        assert_eq!(
            1,
            tx_finalize_receipt.status.unwrap().as_u64(),
            "Check that transaction in L1 is successful"
        );

        // See balances after withdraw
        let l1_balance_after_finalize = zk_wallet.eth_balance().await.unwrap();
        let l2_balance_after_finalize = zk_wallet.era_balance().await.unwrap();

        println!("Balance on L1 after finalize withdraw: {l1_balance_after_finalize}");
        println!("Balance on L2 after finalize withdraw: {l2_balance_after_finalize}");

        assert_eq!(
            l2_balance_after_finalize, l2_balance_after_withdraw,
            "Check that L2 balance after finalize has decreased by the used gas"
        );

        assert_ne!(
            l1_balance_after_finalize, l1_balance_before,
            "Check that L1 balance after finalize is not the same"
        );
        assert_eq!(
            l1_balance_after_finalize,
            l1_balance_before
                + (amount_to_withdraw
                    - tx_finalize_receipt.effective_gas_price.unwrap()
                        * tx_finalize_receipt.gas_used.unwrap()),
            "Check that L1 balance after finalize has increased by the amount"
        );
    }
}<|MERGE_RESOLUTION|>--- conflicted
+++ resolved
@@ -189,7 +189,6 @@
             .send_transaction_eip712(&self.l2_wallet, request.clone())
             .await?;
 
-<<<<<<< HEAD
         let transaction_receipt = era_provider
             .get_transaction_receipt(response.1)
             .await?
@@ -198,9 +197,6 @@
             ))?;
 
         Ok(transaction_receipt)
-=======
-        Ok(pending_transaction)
->>>>>>> 54c2145c
     }
 
     pub async fn deposit(
@@ -397,7 +393,6 @@
 
     pub async fn withdraw(
         &self,
-<<<<<<< HEAD
         request: &WithdrawRequest,
     ) -> Result<TransactionReceipt, ZKSWalletError<M, D>>
     where
@@ -407,35 +402,6 @@
         let response = era_provider
             .send_transaction_eip712(&self.l2_wallet, request.clone())
             .await?;
-=======
-        amount: U256,
-        to: Address,
-    ) -> Result<PendingTransaction<<M as ZKSProvider>::ZKProvider>, ZKSWalletError<M, D>>
-    where
-        M: ZKSProvider,
-    {
-        let era_provider = match &self.era_provider {
-            Some(era_provider) => era_provider,
-            None => return Err(ZKSWalletError::CustomError("no era provider".to_owned())),
-        };
-
-        let contract_address =
-            Address::from_str(zks_utils::CONTRACTS_L2_ETH_TOKEN_ADDR).map_err(|error| {
-                ZKSWalletError::CustomError(format!("failed to parse contract address: {error}"))
-            })?;
-        let function_signature = "function withdraw(address _l1Receiver) external payable override";
-        let response = era_provider
-            .send_eip712(
-                &self.l2_wallet,
-                contract_address,
-                function_signature,
-                Some([format!("{to:?}")].into()),
-                Some(Overrides {
-                    value: Some(amount),
-                }),
-            )
-            .await;
->>>>>>> 54c2145c
 
         response.map_err(|e| ZKSWalletError::CustomError(format!("Error calling withdraw: {e}")))
     }
@@ -606,11 +572,6 @@
         println!("Sender balance before: {sender_balance_before}");
         println!("Receiver balance before: {receiver_balance_before}");
 
-<<<<<<< HEAD
-        let transfer_request = TransferRequest::with(amount_to_transfer, receiver_address)
-            .from(zk_wallet.l2_address());
-        let receipt = zk_wallet.transfer(transfer_request, None).await.unwrap();
-=======
         let receipt = zk_wallet
             .transfer(receiver_address, amount_to_transfer, None)
             .await
@@ -618,7 +579,6 @@
             .await
             .unwrap()
             .unwrap();
->>>>>>> 54c2145c
 
         assert_eq!(receipt.from, zk_wallet.l2_address());
         assert_eq!(receipt.to.unwrap(), receiver_address);
@@ -923,10 +883,6 @@
 
         // Withdraw
         let amount_to_withdraw: U256 = parse_units(1_u8, "ether").unwrap().into();
-<<<<<<< HEAD
-        let withdraw_request = WithdrawRequest::with(amount_to_withdraw).to(zk_wallet.l1_address());
-        let tx_receipt = zk_wallet.withdraw(&withdraw_request).await.unwrap();
-=======
         let tx_receipt = zk_wallet
             .withdraw(amount_to_withdraw, zk_wallet.l1_address())
             .await
@@ -940,7 +896,6 @@
             .wait_for_finalize(tx_receipt.clone(), None, None)
             .await
             .unwrap();
->>>>>>> 54c2145c
         assert_eq!(
             1,
             tx_receipt.status.unwrap().as_u64(),
@@ -1039,11 +994,6 @@
 
         // Withdraw
         let amount_to_withdraw: U256 = parse_units(1_u8, "ether").unwrap().into();
-<<<<<<< HEAD
-        let withdraw_request = WithdrawRequest::with(amount_to_withdraw).to(zk_wallet.l1_address());
-        let tx_receipt = zk_wallet.withdraw(&withdraw_request).await.unwrap();
-
-=======
         let tx_receipt = zk_wallet
             .withdraw(amount_to_withdraw, zk_wallet.l1_address())
             .await
@@ -1057,7 +1007,6 @@
             .wait_for_finalize(tx_receipt, None, None)
             .await
             .unwrap();
->>>>>>> 54c2145c
         assert_eq!(
             1,
             tx_receipt.status.unwrap().as_u64(),
