--- conflicted
+++ resolved
@@ -685,11 +685,8 @@
     use std::fs::File;
     use std::path::PathBuf;
     use std::str::FromStr;
-<<<<<<< HEAD
     use std::sync::Arc;
-=======
     use std::time::Duration;
->>>>>>> 37c63214
 
     #[tokio::test]
     async fn test_transfer() {
@@ -789,59 +786,6 @@
 
         assert!(
             l1_balance_after <= l1_balance_before - request.amount(),
-<<<<<<< HEAD
-=======
-            "Balance on L1 should be decreased"
-        );
-        assert!(
-            l2_balance_after >= l2_balance_before + request.amount(),
-            "Balance on L2 should be increased"
-        );
-    }
-
-    #[tokio::test]
-    async fn test_deposit_to_another_address() {
-        let private_key = "0x28a574ab2de8a00364d5dd4b07c4f2f574ef7fcc2a86a197f65abaec836d1959";
-        let to: Address = "0xa61464658AfeAf65CccaaFD3a512b69A83B77618"
-            .parse()
-            .unwrap();
-        let amount = parse_units("0.01", "ether").unwrap().into();
-        println!("Amount: {}", amount);
-
-        let request = DepositRequest::new(amount).to(to);
-
-        let l1_provider = eth_provider();
-        let l2_provider = era_provider();
-        let wallet = LocalWallet::from_str(private_key).unwrap();
-        let zk_wallet = ZKSWallet::new(
-            wallet,
-            None,
-            Some(l2_provider.clone()),
-            Some(l1_provider.clone()),
-        )
-        .unwrap();
-
-        let l1_balance_before = zk_wallet.eth_balance().await.unwrap();
-        let l2_balance_before = era_provider().get_balance(to, None).await.unwrap();
-        println!("L1 balance before: {l1_balance_before}");
-        println!("L2 balance before: {l2_balance_before}");
-
-        let receipt = zk_wallet.deposit(&request).await.unwrap();
-        assert_eq!(receipt.status.unwrap(), 1_u8.into());
-
-        let _l2_receipt = l2_provider
-            .get_transaction_receipt(receipt.transaction_hash)
-            .await
-            .unwrap();
-
-        let l1_balance_after = zk_wallet.eth_balance().await.unwrap();
-        let l2_balance_after = era_provider().get_balance(to, None).await.unwrap();
-        println!("L1 balance after: {l1_balance_after}");
-        println!("L2 balance after: {l2_balance_after}");
-
-        assert!(
-            l1_balance_after <= l1_balance_before - request.amount(),
->>>>>>> 37c63214
             "Balance on L1 should be decreased"
         );
         assert!(
