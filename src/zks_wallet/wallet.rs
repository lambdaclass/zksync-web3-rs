--- conflicted
+++ resolved
@@ -377,9 +377,7 @@
 
         Ok(base_cost)
     }
-<<<<<<< HEAD
-    pub async fn _deploy<T>(
-=======
+    
     pub async fn deploy_from_bytecode<T>(
         &self,
         contract_bytecode: &[u8],
@@ -479,7 +477,6 @@
     }
 
     async fn _deploy<T>(
->>>>>>> d8ddc079
         &self,
         contract_abi: Abi,
         contract_bytecode: Vec<u8>,
