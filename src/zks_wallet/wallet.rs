pub mod deposit_request;

use self::deposit_request::DepositRequest;

use super::{Overrides, ZKSWalletError};
use crate::zks_utils::DEPOSIT_GAS_PER_PUBDATA_LIMIT;
use crate::{
    abi,
    contracts::main_contract::{MainContract, MainContractInstance},
    eip712::Eip712Transaction,
    eip712::{hash_bytecode, Eip712Meta, Eip712TransactionRequest},
    zks_provider::ZKSProvider,
    zks_utils::{self, CONTRACT_DEPLOYER_ADDR, EIP712_TX_TYPE, ETHER_L1_ADDRESS, ETH_CHAIN_ID},
};
use ethers::{
    abi::{decode, Abi, ParamType, Tokenizable},
    prelude::{
        encode_function_data,
        k256::{
            ecdsa::{RecoveryId, Signature as RecoverableSignature},
            schnorr::signature::hazmat::PrehashSigner,
        },
        ContractError, MiddlewareBuilder, SignerMiddleware,
    },
    providers::Middleware,
    signers::{Signer, Wallet},
    types::{
        transaction::eip2718::TypedTransaction, Address, Bytes, Eip1559TransactionRequest, Log,
        Signature, TransactionReceipt, H160, H256, U256,
    },
};
<<<<<<< HEAD
use lazy_static::lazy_static;
use serde_json::{Map, Value};
use std::collections::HashMap;
=======
use ethers_contract::providers::PendingTransaction;
use serde_json::Value;
>>>>>>> 54c2145c
use std::{fs::File, io::BufReader, path::PathBuf, str::FromStr, sync::Arc};
use zksync_web3_rs::core::abi::Tokenize;

const RAW_ERC20_DEPOSIT_GAS_LIMIT: &str = include_str!("DepositERC20GasLimit.json");

lazy_static! {
    static ref ERC20_DEPOSIT_GAS_LIMITS: HashMap<String, u64> = {
        #![allow(clippy::expect_used)]
        let mut m = HashMap::new();
        let raw: Map<String, Value> = serde_json::from_str(RAW_ERC20_DEPOSIT_GAS_LIMIT)
            .expect("Failed to parse DepositERC20GasLimit.json");
        for (address, value) in raw.iter() {
            m.insert(
                address.to_owned(),
                value
                    .as_u64()
                    .expect("Failed to ERC20 deposit gas limit for address {address:?}"),
            );
        }
        m
    };
}

pub struct ZKSWallet<M, D>
where
    M: Middleware,
    D: PrehashSigner<(RecoverableSignature, RecoveryId)>,
{
    /// Eth provider
    pub eth_provider: Option<Arc<SignerMiddleware<M, Wallet<D>>>>,
    pub era_provider: Option<Arc<SignerMiddleware<M, Wallet<D>>>>,
    pub l2_wallet: Wallet<D>,
    pub l1_wallet: Wallet<D>,
}

impl<M, D> ZKSWallet<M, D>
where
    M: Middleware + 'static,
    D: PrehashSigner<(RecoverableSignature, RecoveryId)> + Sync + Send + Clone,
{
    pub fn new(
        l2_wallet: Wallet<D>,
        l1_wallet: Option<Wallet<D>>,
        era_provider: Option<M>,
        eth_provider: Option<M>,
    ) -> Result<Self, ZKSWalletError<M, D>> {
        let l1_wallet = match l1_wallet {
            Some(wallet) => wallet,
            None => l2_wallet.clone().with_chain_id(ETH_CHAIN_ID),
        };
        Ok(Self {
            l2_wallet: l2_wallet.clone(),
            l1_wallet: l1_wallet.clone(),
            era_provider: era_provider.map(|p| p.with_signer(l2_wallet).into()),
            eth_provider: eth_provider.map(|p| p.with_signer(l1_wallet).into()),
        })
    }

    pub fn connect_eth_provider(mut self, eth_provider: M) -> Self {
        self.eth_provider = Some(eth_provider.with_signer(self.l1_wallet.clone()).into());
        self
    }

    pub fn connect_era_provider(mut self, era_provider: M) -> Self {
        self.era_provider = Some(era_provider.with_signer(self.l2_wallet.clone()).into());
        self
    }

    pub fn connect_eth_signer(mut self, eth_signer: SignerMiddleware<M, Wallet<D>>) -> Self {
        self.eth_provider = Some(eth_signer.into());
        self
    }

    pub fn connect_era_signer(mut self, era_signer: SignerMiddleware<M, Wallet<D>>) -> Self {
        self.era_provider = Some(era_signer.into());
        self
    }

    // pub fn connect_eth(&mut self, host: &str, port: u16) {
    //     self.eth_provider = Provider::try_from(format!("http://{host}:{port}")).ok().map(|p| p.with_signer(self.wallet));
    // }

    // pub fn connect_era(&mut self, host: &str, port: u16) {
    //     self.era_provider = Provider::try_from(format!("http://{host}:{port}")).ok().map(|p| p.with_signer(self.wallet));
    // }

    pub fn l2_address(&self) -> Address {
        self.l2_wallet.address()
    }

    pub fn l1_address(&self) -> Address {
        self.l1_wallet.address()
    }

    pub fn l2_chain_id(&self) -> u64 {
        self.l2_wallet.chain_id()
    }

    pub fn l1_chain_id(&self) -> u64 {
        self.l1_wallet.chain_id()
    }

    pub fn get_eth_provider(
        &self,
    ) -> Result<Arc<SignerMiddleware<M, Wallet<D>>>, ZKSWalletError<M, D>> {
        match &self.eth_provider {
            Some(eth_provider) => Ok(Arc::clone(eth_provider)),
            None => Err(ZKSWalletError::NoL1ProviderError()),
        }
    }

    pub fn get_era_provider(
        &self,
    ) -> Result<Arc<SignerMiddleware<M, Wallet<D>>>, ZKSWalletError<M, D>> {
        match &self.era_provider {
            Some(era_provider) => Ok(Arc::clone(era_provider)),
            None => Err(ZKSWalletError::NoL2ProviderError()),
        }
    }

    pub async fn eth_balance(&self) -> Result<U256, ZKSWalletError<M, D>>
    where
        M: ZKSProvider,
    {
        match &self.eth_provider {
            // TODO: Should we have a balance_on_block method?
            Some(eth_provider) => Ok(eth_provider.get_balance(self.l1_address(), None).await?),
            None => Err(ZKSWalletError::CustomError("no eth provider".to_owned())),
        }
    }

    pub async fn era_balance(&self) -> Result<U256, ZKSWalletError<M, D>>
    where
        M: ZKSProvider,
    {
        match &self.era_provider {
            // TODO: Should we have a balance_on_block method?
            Some(era_provider) => Ok(era_provider.get_balance(self.l2_address(), None).await?),
            None => Err(ZKSWalletError::CustomError("no era provider".to_owned())),
        }
    }

    pub async fn transfer(
        &self,
        to: Address,
        amount_to_transfer: U256,
        // TODO: Support multiple-token transfers.
        _token: Option<Address>,
    ) -> Result<PendingTransaction<<M as Middleware>::Provider>, ZKSWalletError<M, D>>
    where
        M: ZKSProvider,
    {
        let era_provider = match &self.era_provider {
            Some(era_provider) => era_provider,
            None => return Err(ZKSWalletError::CustomError("no era provider".to_owned())),
        };

        let mut transfer_request = Eip1559TransactionRequest::new()
            .from(self.l2_address())
            .to(to)
            .value(amount_to_transfer)
            .chain_id(self.l2_chain_id());

        let fee = era_provider.estimate_fee(transfer_request.clone()).await?;
        transfer_request = transfer_request.max_priority_fee_per_gas(fee.max_priority_fee_per_gas);
        transfer_request = transfer_request.max_fee_per_gas(fee.max_fee_per_gas);

        let transaction: TypedTransaction = transfer_request.into();

        // TODO: add block as an override.
        let pending_transaction = era_provider.send_transaction(transaction, None).await?;
        Ok(pending_transaction)
    }

    pub async fn transfer_eip712(
        &self,
        to: Address,
        amount_to_transfer: U256,
        // TODO: Support multiple-token transfers.
        _token: Option<Address>,
    ) -> Result<PendingTransaction<<M as Middleware>::Provider>, ZKSWalletError<M, D>>
    where
        M: ZKSProvider,
    {
        let era_provider = match &self.era_provider {
            Some(era_provider) => era_provider,
            None => return Err(ZKSWalletError::CustomError("no era provider".to_owned())),
        };

        let mut transfer_request = Eip712TransactionRequest::new()
            .from(self.l2_address())
            .to(to)
            .value(amount_to_transfer)
            .nonce(
                era_provider
                    .get_transaction_count(self.l2_address(), None)
                    .await?,
            )
            .gas_price(era_provider.get_gas_price().await?);

        let fee = era_provider.estimate_fee(transfer_request.clone()).await?;
        transfer_request = transfer_request
            .max_priority_fee_per_gas(fee.max_priority_fee_per_gas)
            .max_fee_per_gas(fee.max_fee_per_gas)
            .gas_limit(fee.gas_limit);

        let signable_data: Eip712Transaction = transfer_request.clone().try_into()?;
        let signature: Signature = self.l2_wallet.sign_typed_data(&signable_data).await?;
        transfer_request =
            transfer_request.custom_data(Eip712Meta::new().custom_signature(signature.to_vec()));

        let pending_transaction = era_provider
            .send_raw_transaction(
                [&[EIP712_TX_TYPE], &*transfer_request.rlp_unsigned()]
                    .concat()
                    .into(),
            )
            .await?;

        Ok(pending_transaction)
    }

    pub async fn deposit(
        &self,
        request: &DepositRequest,
    ) -> Result<TransactionReceipt, ZKSWalletError<M, D>>
    where
        M: ZKSProvider,
    {
        println!("IN DEPOSIT");
        let to = request.to.unwrap_or(self.l2_address());
        let call_data = Bytes::default();
        let l2_gas_limit: U256 = request.l2_gas_limit;
        let l2_value = request.amount;
        let gas_per_pubdata_byte: U256 = request.gas_per_pubdata_byte;
        let gas_price = request
            .gas_price
            .unwrap_or(self.get_eth_provider()?.get_gas_price().await?);
        let gas_limit: U256 = request.gas_limit;
        let operator_tip: U256 = request.operator_tip;
        let base_cost = self
            .get_base_cost(gas_limit, gas_per_pubdata_byte, gas_price)
            .await?;
        let l1_value = base_cost + operator_tip + request.amount;
        // let factory_deps = [];
        let refund_recipient = self.l1_address();
        // FIXME check base cost

        // FIXME Set this default on the DepositRequest builder struct.
        let l1_token = request.token.unwrap_or(ETHER_L1_ADDRESS);

        println!("request.bridge_address: {:?}", request.bridge_address);
        let receipt = if l1_token == ETHER_L1_ADDRESS {
            let main_contract_address = self.get_era_provider()?.get_main_contract().await?;
            let main_contract =
                MainContractInstance::new(main_contract_address, self.get_eth_provider()?);

            let receipt = main_contract
                .request_l2_transaction(
                    to,
                    l2_value,
                    call_data,
                    l2_gas_limit,
                    gas_per_pubdata_byte,
                    Default::default(),
                    refund_recipient,
                    gas_price,
                    gas_limit,
                    l1_value,
                )
                .await?;

            receipt
        } else {
            let receipt = self
                .deposit_erc20_token(
                    l1_token,
                    request.amount().to_owned(),
                    to,
                    operator_tip,
                    request.bridge_address,
                    None,
                    Some(gas_price),
                )
                .await?;

            receipt
        };

        Ok(receipt)
    }

    async fn deposit_erc20_token(
        &self,
        l1_token_address: Address,
        amount: U256,
        to: Address,
        operator_tip: U256,
        bridge_address: Option<Address>,
        max_fee_per_gas: Option<U256>,
        gas_price: Option<U256>,
    ) -> Result<TransactionReceipt, ZKSWalletError<M, D>>
    where
        M: ZKSProvider,
    {
        let eth_provider = self.get_eth_provider()?;
        let era_provider = self.get_era_provider()?;

        let gas_limit: U256 = {
            let address_str = format!("{l1_token_address:?}");
            let default_erc20_deposit_gas_limit = 300000_u64; // FIXME make it a constant.
            let is_mainnet = self.get_era_provider()?.get_chainid().await? == 324_i32.into();
            if is_mainnet {
                (*ERC20_DEPOSIT_GAS_LIMITS)
                    .get(&address_str)
                    .unwrap_or(&default_erc20_deposit_gas_limit)
                    .to_owned() // FIXME fix unwrap
            } else {
                default_erc20_deposit_gas_limit
            }
        }
        .into();

        // If the user has already provided max_fee_per_gas or gas_price, we will use
        // it to calculate the base cost for the transaction
        let gas_price = if let Some(max_fee_per_gas) = max_fee_per_gas {
            max_fee_per_gas
        } else if let Some(gas_price) = gas_price {
            gas_price
        } else {
            let gas_price = era_provider.get_gas_price().await?;

            gas_price
        };

        let l2_gas_limit = U256::from(3_000_000_u32);

        let base_cost: U256 = self
            .get_base_cost(
                l2_gas_limit,
                DEPOSIT_GAS_PER_PUBDATA_LIMIT.into(),
                gas_price,
            )
            .await?;

        // ERC20 token, `msg.value` is used only for the fee.
        let value = base_cost + operator_tip;

        let data: Bytes = {
            let bridge_contract = abi::l1_bridge_contract();

            #[allow(clippy::expect_used)]
            let contract_function = bridge_contract
                .function("deposit")
                .expect("failed to get deposit function parameters");

            let params = (
                to,
                l1_token_address,
                amount,
                l2_gas_limit,
                U256::from(DEPOSIT_GAS_PER_PUBDATA_LIMIT),
            );

            #[allow(clippy::expect_used)]
            contract_function
                .encode_input(&params.into_tokens())
                .expect("failed to encode deposit function parameters")
                .into()
        };

        let chain_id = eth_provider.get_chainid().await?.as_u64();

        println!("bridge_address: {bridge_address:?}");
        let bridge_address: Address = match bridge_address {
            Some(address) => address,
            None => {
                let bridge_contracts = era_provider.get_bridge_contracts().await?;
                bridge_contracts.l1_erc20_default_bridge
            }
        };
        println!("bridge_address: {bridge_address:?}");

        // FIXME where do I set the nonce?
        let deposit_transaction = Eip1559TransactionRequest {
            from: Some(self.get_eth_provider()?.address()),
            to: Some(bridge_address.into()),
            gas: Some(gas_limit),
            value: Some(value),
            data: Some(data),
            nonce: None, // FIXME
            access_list: Default::default(),
            max_priority_fee_per_gas: None, // FIXME
            max_fee_per_gas: None,          // FIXME
            chain_id: Some(chain_id.into()),
        };

        let _approve_tx_receipt = self
            .approve_erc20(bridge_address, amount, l1_token_address)
            .await?;
        let pending_transaction = eth_provider
            .send_transaction(deposit_transaction, None)
            .await?;

        pending_transaction
            .await?
            .ok_or(ZKSWalletError::CustomError(
                "no transaction receipt".to_owned(),
            ))
    }

    async fn approve_erc20(
        &self,
        bridge: Address,
        amount: U256,
        token: Address,
    ) -> Result<TransactionReceipt, ZKSWalletError<M, D>>
    where
        M: ZKSProvider,
    {
        let provider = self.get_eth_provider()?;
        let function_signature =
            "function approve(address spender,uint256 amount) public virtual returns (bool)";
        let parameters = [format!("{bridge:?}"), format!("{amount:?}")];
        let response = provider
            .send(
                &self.l1_wallet,
                token,
                function_signature,
                Some(parameters.into()),
                None,
            )
            .await?;

        provider
            .get_transaction_receipt(response.1)
            .await?
            .ok_or(ZKSWalletError::CustomError(
                "No transaction receipt for erc20 approval".to_owned(),
            ))
    }

    async fn get_base_cost(
        &self,
        gas_limit: U256,
        gas_per_pubdata_byte: U256,
        gas_price: U256,
    ) -> Result<U256, ZKSWalletError<M, D>>
    where
        M: ZKSProvider,
    {
        let main_contract_address = self.get_era_provider()?.get_main_contract().await?;
        let main_contract = MainContract::new(main_contract_address, self.get_eth_provider()?);
        let base_cost: U256 = main_contract
            .l_2_transaction_base_cost(gas_price, gas_limit, gas_per_pubdata_byte)
            .call()
            .await?;

        Ok(base_cost)
    }

    pub async fn deploy_from_bytecode<T>(
        &self,
        contract_bytecode: &[u8],
        contract_dependencies: Option<Vec<Vec<u8>>>,
        _constructor_parameters: Option<T>,
    ) -> Result<H160, ZKSWalletError<M, D>>
    where
        M: ZKSProvider,
        T: Tokenizable,
    {
        let era_provider = match &self.era_provider {
            Some(era_provider) => era_provider,
            None => return Err(ZKSWalletError::CustomError("no era provider".to_owned())),
        };

        let custom_data = Eip712Meta::new().factory_deps({
            let mut factory_deps = Vec::new();
            if let Some(contract_dependencies) = contract_dependencies {
                factory_deps.extend(contract_dependencies);
            }
            factory_deps.push(contract_bytecode.to_vec());
            factory_deps
        });

        let mut contract_deployer_path = PathBuf::from(env!("CARGO_MANIFEST_DIR"));
        contract_deployer_path.push("src/abi/ContractDeployer.json");
        let mut deploy_request = Eip712TransactionRequest::new()
            .r#type(EIP712_TX_TYPE)
            .from(self.l2_address())
            .to(Address::from_str(CONTRACT_DEPLOYER_ADDR).map_err(|e| {
                ZKSWalletError::CustomError(format!("invalid contract deployer address: {e}"))
            })?)
            .chain_id(self.l2_chain_id())
            .nonce(
                era_provider
                    .get_transaction_count(self.l2_address(), None)
                    .await?,
            )
            .gas_price(era_provider.get_gas_price().await?)
            .max_fee_per_gas(era_provider.get_gas_price().await?)
            .data({
                let contract_deployer = Abi::load(BufReader::new(
                    File::open(contract_deployer_path).map_err(|e| {
                        ZKSWalletError::CustomError(format!(
                            "failed to open ContractDeployer abi: {e}"
                        ))
                    })?,
                ))
                .map_err(|e| {
                    ZKSWalletError::CustomError(format!("failed to load ContractDeployer abi: {e}"))
                })?;
                let create = contract_deployer.function("create").map_err(|e| {
                    ZKSWalletError::CustomError(format!("failed to get create function: {e}"))
                })?;
                // TODO: User could provide this instead of defaulting.
                let salt = [0_u8; 32];
                let bytecode_hash = hash_bytecode(contract_bytecode)?;
                let call_data = Bytes::default();

                encode_function_data(create, (salt, bytecode_hash, call_data))?
            })
            .custom_data(custom_data.clone());

        let fee = era_provider.estimate_fee(deploy_request.clone()).await?;
        deploy_request = deploy_request
            .max_priority_fee_per_gas(fee.max_priority_fee_per_gas)
            .max_fee_per_gas(fee.max_fee_per_gas)
            .gas_limit(fee.gas_limit);

        let signable_data: Eip712Transaction = deploy_request.clone().try_into()?;
        let signature: Signature = self.l2_wallet.sign_typed_data(&signable_data).await?;
        deploy_request =
            deploy_request.custom_data(custom_data.custom_signature(signature.to_vec()));

        let pending_transaction = era_provider
            .send_raw_transaction(
                [&[EIP712_TX_TYPE], &*deploy_request.rlp_unsigned()]
                    .concat()
                    .into(),
            )
            .await?;

        // TODO: Should we wait here for the transaction to be confirmed on-chain?

        let transaction_receipt = pending_transaction
            .await?
            .ok_or(ZKSWalletError::CustomError(
                "no transaction receipt".to_owned(),
            ))?;

        let contract_address =
            transaction_receipt
                .contract_address
                .ok_or(ZKSWalletError::CustomError(
                    "no contract address".to_owned(),
                ))?;

        Ok(contract_address)
    }

    pub async fn deploy(
        &self,
        contract_abi: Abi,
        contract_bytecode: Vec<u8>,
        constructor_parameters: Vec<String>,
        factory_dependencies: Option<Vec<Vec<u8>>>,
    ) -> Result<TransactionReceipt, ZKSWalletError<M, D>>
    where
        M: ZKSProvider,
    {
        let era_provider = match &self.era_provider {
            Some(era_provider) => era_provider,
            None => return Err(ZKSWalletError::CustomError("no era provider".to_owned())),
        };

        let custom_data = Eip712Meta::new().factory_deps({
            let mut factory_deps = Vec::new();
            if let Some(factory_dependencies) = factory_dependencies {
                factory_deps.extend(factory_dependencies);
            }
            factory_deps.push(contract_bytecode.clone());
            factory_deps
        });

        let mut contract_deployer_path = PathBuf::from(env!("CARGO_MANIFEST_DIR"));
        contract_deployer_path.push("src/abi/ContractDeployer.json");
        let mut deploy_request = Eip712TransactionRequest::new()
            .r#type(EIP712_TX_TYPE)
            .from(self.l2_address())
            .to(Address::from_str(CONTRACT_DEPLOYER_ADDR).map_err(|e| {
                ZKSWalletError::CustomError(format!("invalid contract deployer address: {e}"))
            })?)
            .chain_id(self.l2_chain_id())
            .nonce(
                era_provider
                    .get_transaction_count(self.l2_address(), None)
                    .await?,
            )
            .gas_price(era_provider.get_gas_price().await?)
            .max_fee_per_gas(era_provider.get_gas_price().await?)
            .data({
                let contract_deployer = Abi::load(BufReader::new(
                    File::open(contract_deployer_path).map_err(|e| {
                        ZKSWalletError::CustomError(format!(
                            "failed to open ContractDeployer abi: {e}"
                        ))
                    })?,
                ))
                .map_err(|e| {
                    ZKSWalletError::CustomError(format!("failed to load ContractDeployer abi: {e}"))
                })?;
                let create = contract_deployer.function("create").map_err(|e| {
                    ZKSWalletError::CustomError(format!("failed to get create function: {e}"))
                })?;
                // TODO: User could provide this instead of defaulting.
                let salt = [0_u8; 32];
                let bytecode_hash = hash_bytecode(&contract_bytecode)?;
                let call_data: Bytes = match (
                    contract_abi.constructor(),
                    constructor_parameters.is_empty(),
                ) {
                    (None, false) => return Err(ContractError::<M>::ConstructorError.into()),
                    (None, true) | (Some(_), true) => Bytes::default(),
                    (Some(constructor), false) => {
                        zks_utils::encode_constructor_args(constructor, &constructor_parameters)?
                            .into()
                    }
                };

                encode_function_data(create, (salt, bytecode_hash, call_data))?
            })
            .custom_data(custom_data.clone());

        let fee = era_provider.estimate_fee(deploy_request.clone()).await?;
        deploy_request = deploy_request
            .max_priority_fee_per_gas(fee.max_priority_fee_per_gas)
            .max_fee_per_gas(fee.max_fee_per_gas)
            .gas_limit(fee.gas_limit);

        let signable_data: Eip712Transaction = deploy_request.clone().try_into()?;
        let signature: Signature = self.l2_wallet.sign_typed_data(&signable_data).await?;
        deploy_request =
            deploy_request.custom_data(custom_data.custom_signature(signature.to_vec()));

        let pending_transaction = era_provider
            .send_raw_transaction(
                [&[EIP712_TX_TYPE], &*deploy_request.rlp_unsigned()]
                    .concat()
                    .into(),
            )
            .await?;

        pending_transaction
            .await?
            .ok_or(ZKSWalletError::CustomError(
                "no transaction receipt".to_owned(),
            ))
    }

    pub async fn withdraw(
        &self,
        amount: U256,
        to: Address,
    ) -> Result<PendingTransaction<<M as ZKSProvider>::ZKProvider>, ZKSWalletError<M, D>>
    where
        M: ZKSProvider,
    {
        let era_provider = match &self.era_provider {
            Some(era_provider) => era_provider,
            None => return Err(ZKSWalletError::CustomError("no era provider".to_owned())),
        };

        let contract_address =
            Address::from_str(zks_utils::CONTRACTS_L2_ETH_TOKEN_ADDR).map_err(|error| {
                ZKSWalletError::CustomError(format!("failed to parse contract address: {error}"))
            })?;
        let function_signature = "function withdraw(address _l1Receiver) external payable override";
        let response = era_provider
            .send_eip712(
                &self.l2_wallet,
                contract_address,
                function_signature,
                Some([format!("{to:?}")].into()),
                Some(Overrides {
                    value: Some(amount),
                }),
            )
            .await;

        response.map_err(|e| ZKSWalletError::CustomError(format!("Error calling withdraw: {e}")))
    }

    pub async fn finalize_withdraw(
        &self,
        tx_hash: H256,
    ) -> Result<PendingTransaction<<M as Middleware>::Provider>, ZKSWalletError<M, D>>
    where
        M: ZKSProvider,
    {
        let (era_provider, eth_provider) = match (&self.era_provider, &self.eth_provider) {
            (Some(era_provider), Some(eth_provider)) => (era_provider, eth_provider),
            _ => {
                return Err(ZKSWalletError::CustomError(
                    "Both era and eth providers are necessary".to_owned(),
                ))
            }
        };

        let withdrawal_receipt = era_provider.get_transaction_receipt(tx_hash).await?.ok_or(
            ZKSWalletError::CustomError("Error getting transaction receipt of withdraw".to_owned()),
        )?;

        let messenger_contract_address = Address::from_str(zks_utils::CONTRACTS_L1_MESSENGER_ADDR)
            .map_err(|error| {
                ZKSWalletError::CustomError(format!("failed to parse contract address: {error}"))
            })?;

        let logs: Vec<Log> = withdrawal_receipt
            .logs
            .into_iter()
            .filter(|log| {
                //log.topics[0] == topic &&
                log.address == messenger_contract_address
            })
            .collect();

        // Get all the parameters needed to call the finalizeWithdrawal function on the main contract contract.
        let (_, l2_to_l1_log_index) = serde_json::from_value::<Vec<Value>>(
            withdrawal_receipt
                .other
                .get("l2ToL1Logs")
                .ok_or(ZKSWalletError::CustomError(
                    "Field not present in receipt".to_owned(),
                ))?
                .clone(),
        )
        .map_err(|err| {
            ZKSWalletError::CustomError(format!("Error getting logs in receipt: {err:?}"))
        })?
        .iter()
        .zip(0_u64..)
        .find(|(log, _)| {
            if let Some(sender) = log.get("sender") {
                sender == zks_utils::CONTRACTS_L1_MESSENGER_ADDR
            } else {
                false
            }
        })
        .ok_or(ZKSWalletError::CustomError(
            "Error getting log index parameter".to_owned(),
        ))?;

        let filtered_log = logs
            .get(0)
            .ok_or(ZKSWalletError::CustomError(
                "Error getting log in receipt".to_owned(),
            ))?
            .clone();
        let proof = era_provider
            .get_l2_to_l1_log_proof(tx_hash, Some(l2_to_l1_log_index))
            .await?
            .ok_or(ZKSWalletError::CustomError(
                "Error getting proof parameter".to_owned(),
            ))?;
        let main_contract = era_provider.get_main_contract().await?;
        let merkle_proof: Vec<H256> = proof.merkle_proof;
        let l1_batch_number = era_provider.get_l1_batch_number().await?;
        let l2_message_index = U256::from(proof.id);

        let l2_tx_number_in_block: String = serde_json::from_value::<String>(
            withdrawal_receipt
                .other
                .get("l1BatchTxIndex")
                .ok_or(ZKSWalletError::CustomError(
                    "Field not present in receipt".to_owned(),
                ))?
                .clone(),
        )
        .map_err(|err| ZKSWalletError::CustomError(format!("Failed to deserialize field {err}")))?;

        let message: Bytes = decode(&[ParamType::Bytes], &filtered_log.data)
            .map_err(|e| ZKSWalletError::CustomError(format!("failed to decode log data: {e}")))?
            .get(0)
            .ok_or(ZKSWalletError::CustomError(
                "Message not found in decoded data".to_owned(),
            ))?
            .clone()
            .into_bytes()
            .ok_or(ZKSWalletError::CustomError(
                "Could not convert message to bytes".to_owned(),
            ))?
            .into();

        let parameters = [
            format!("{l1_batch_number:?}"),
            format!("{l2_message_index:?}"),
            l2_tx_number_in_block,
            hex::encode(&message),
            format!("{merkle_proof:?}")
                .replace('"', "")
                .replace(' ', ""),
        ];

        let function_signature = "function finalizeEthWithdrawal(uint256 _l2BlockNumber,uint256 _l2MessageIndex,uint16 _l2TxNumberInBlock,bytes calldata _message,bytes32[] calldata _merkleProof) external";
        let response = eth_provider
            .send(
                &self.l1_wallet,
                main_contract,
                function_signature,
                Some(parameters.into()),
                None,
            )
            .await;
        response.map_err(|e| {
            ZKSWalletError::CustomError(format!("Error calling finalizeWithdrawal: {e}"))
        })
    }
}

#[cfg(test)]
mod zks_signer_tests {
    use crate::test_utils::*;
    use crate::zks_provider::ZKSProvider;
    use crate::zks_utils::{ERA_CHAIN_ID, ETH_CHAIN_ID};
    use crate::zks_wallet::wallet::deposit_request::DepositRequest;
    use crate::zks_wallet::ZKSWallet;
    use ethers::abi::Tokenize;
    use ethers::contract::abigen;
    use ethers::providers::Middleware;
    use ethers::signers::{LocalWallet, Signer};
    use ethers::types::Address;
    use ethers::types::U256;
    use ethers::utils::parse_units;
    use std::fs::File;
    use std::path::PathBuf;
    use std::str::FromStr;
    use std::sync::Arc;

    // abigen!(ERC20Token, "resources/testing/erc20/MyToken.json");
    abigen!(
        ERC20Token,
        r#"[
            balanceOf(address)(uint256)
        ]"#
    );

    #[tokio::test]
    async fn test_transfer() {
        let sender_private_key =
            "0x28a574ab2de8a00364d5dd4b07c4f2f574ef7fcc2a86a197f65abaec836d1959";
        let receiver_address: Address = "0xa61464658AfeAf65CccaaFD3a512b69A83B77618"
            .parse()
            .unwrap();
        let amount_to_transfer: U256 = 1_i32.into();

        let era_provider = era_provider();
        let wallet = LocalWallet::from_str(sender_private_key)
            .unwrap()
            .with_chain_id(ERA_CHAIN_ID);
        let zk_wallet = ZKSWallet::new(wallet, None, Some(era_provider.clone()), None).unwrap();

        let sender_balance_before = era_provider
            .get_balance(zk_wallet.l2_address(), None)
            .await
            .unwrap();
        let receiver_balance_before = era_provider
            .get_balance(receiver_address, None)
            .await
            .unwrap();

        println!("Sender balance before: {sender_balance_before}");
        println!("Receiver balance before: {receiver_balance_before}");
        println!("Sender balance before: {sender_balance_before}");
        println!("Receiver balance before: {receiver_balance_before}");

        let receipt = zk_wallet
            .transfer(receiver_address, amount_to_transfer, None)
            .await
            .unwrap()
            .await
            .unwrap()
            .unwrap();

        assert_eq!(receipt.from, zk_wallet.l2_address());
        assert_eq!(receipt.to.unwrap(), receiver_address);

        tokio::time::sleep(tokio::time::Duration::from_secs(2)).await;

        let sender_balance_after = era_provider
            .get_balance(zk_wallet.l2_address(), None)
            .await
            .unwrap();
        let receiver_balance_after = era_provider
            .get_balance(receiver_address, None)
            .await
            .unwrap();

        println!("Sender balance after: {sender_balance_after}");
        println!("Receiver balance after: {receiver_balance_after}");

        assert_eq!(
            sender_balance_after,
            sender_balance_before
                - (amount_to_transfer
                    + receipt.effective_gas_price.unwrap() * receipt.gas_used.unwrap())
        );
        assert_eq!(
            receiver_balance_after,
            receiver_balance_before + amount_to_transfer
        );
    }

    #[tokio::test]
    async fn test_deposit() {
        let private_key = "0x28a574ab2de8a00364d5dd4b07c4f2f574ef7fcc2a86a197f65abaec836d1959";
        let request = DepositRequest::new(parse_units("0.01", "ether").unwrap().into());
        println!("Amount: {}", request.amount);

        let l1_provider = eth_provider();
        let l2_provider = era_provider();
        let wallet = LocalWallet::from_str(private_key)
            .unwrap()
            .with_chain_id(ERA_CHAIN_ID);
        let zk_wallet = ZKSWallet::new(
            wallet,
            None,
            Some(l2_provider.clone()),
            Some(l1_provider.clone()),
        )
        .unwrap();

        let l1_balance_before = zk_wallet.eth_balance().await.unwrap();
        let l2_balance_before = zk_wallet.era_balance().await.unwrap();
        println!("L1 balance before: {l1_balance_before}");
        println!("L2 balance before: {l2_balance_before}");

        let receipt = zk_wallet.deposit(&request).await.unwrap();
        assert_eq!(receipt.status.unwrap(), 1_u8.into());

        let _l2_receipt = l2_provider
            .get_transaction_receipt(receipt.transaction_hash)
            .await
            .unwrap();

        let l1_balance_after = zk_wallet.eth_balance().await.unwrap();
        let l2_balance_after = zk_wallet.era_balance().await.unwrap();
        println!("L1 balance after: {l1_balance_after}");
        println!("L2 balance after: {l2_balance_after}");

        assert!(
            l1_balance_after <= l1_balance_before - request.amount(),
            "Balance on L1 should be decreased"
        );
        assert!(
            l2_balance_after >= l2_balance_before + request.amount(),
            "Balance on L2 should be increased"
        );
    }

    #[tokio::test]
    async fn test_deposit_to_another_address() {
        let private_key = "0x28a574ab2de8a00364d5dd4b07c4f2f574ef7fcc2a86a197f65abaec836d1959";
        let to: Address = "0xa61464658AfeAf65CccaaFD3a512b69A83B77618"
            .parse()
            .unwrap();
        let amount = parse_units("0.01", "ether").unwrap().into();
        println!("Amount: {amount}");

        let request = DepositRequest::new(amount).to(to);

        let l1_provider = eth_provider();
        let l2_provider = era_provider();
        let wallet = LocalWallet::from_str(private_key).unwrap();
        let zk_wallet = ZKSWallet::new(
            wallet,
            None,
            Some(l2_provider.clone()),
            Some(l1_provider.clone()),
        )
        .unwrap();

        let l1_balance_before = zk_wallet.eth_balance().await.unwrap();
        let l2_balance_before = era_provider().get_balance(to, None).await.unwrap();
        println!("L1 balance before: {l1_balance_before}");
        println!("L2 balance before: {l2_balance_before}");

        let receipt = zk_wallet.deposit(&request).await.unwrap();
        assert_eq!(receipt.status.unwrap(), 1_u8.into());

        let _l2_receipt = l2_provider
            .get_transaction_receipt(receipt.transaction_hash)
            .await
            .unwrap();

        let l1_balance_after = zk_wallet.eth_balance().await.unwrap();
        let l2_balance_after = era_provider().get_balance(to, None).await.unwrap();
        println!("L1 balance after: {l1_balance_after}");
        println!("L2 balance after: {l2_balance_after}");

        assert!(
            l1_balance_after <= l1_balance_before - request.amount(),
            "Balance on L1 should be decreased"
        );
        assert!(
            l2_balance_after >= l2_balance_before + request.amount(),
            "Balance on L2 should be increased"
        );
    }

    // #[ignore]
    #[tokio::test]
    async fn test_deposit_erc20_token() {
        let amount: U256 = 1_i32.into();
        let private_key = "0x7726827caac94a7f9e1b160f7ea819f172f7b6f9d2a97f992c38edeab82d4110";
        let l1_provider = eth_provider();
        let l2_provider = era_provider();
        let wallet = LocalWallet::from_str(private_key).unwrap();
        let zk_wallet = ZKSWallet::new(
            wallet,
            None,
            Some(l2_provider.clone()),
            Some(l1_provider.clone()),
        )
        .unwrap();

        // Deploys an ERC20 token to conduct the test.
        let token_l1_address: Address = "0x5C9b194733b9D6A93c51B3F313A2029873426740"
            .parse()
            .unwrap();

        let contract_l1 = ERC20Token::new(token_l1_address, Arc::new(l1_provider.clone()));

        let balance_erc20_l1_before: U256 = contract_l1
            .balance_of(zk_wallet.l1_address())
            .call()
            .await
            .unwrap();

        let request = DepositRequest::new(amount).token(Some(token_l1_address));

        let l1_receipt = zk_wallet.deposit(&request).await.unwrap();
        assert_eq!(l1_receipt.status.unwrap(), 1_i32.into());

        let balance_erc20_l1_after: U256 = contract_l1
            .balance_of(zk_wallet.l1_address())
            .call()
            .await
            .unwrap();

        assert_eq!(balance_erc20_l1_after, balance_erc20_l1_before - amount);
        // FIXME check balance on l2.
    }

    #[tokio::test]
    async fn test_transfer_eip712() {
        let sender_private_key =
            "0x28a574ab2de8a00364d5dd4b07c4f2f574ef7fcc2a86a197f65abaec836d1959";
        let receiver_address: Address = "0xa61464658AfeAf65CccaaFD3a512b69A83B77618"
            .parse()
            .unwrap();
        let amount_to_transfer: U256 = 1_i32.into();

        let era_provider = era_provider();
        let wallet = LocalWallet::from_str(sender_private_key)
            .unwrap()
            .with_chain_id(ERA_CHAIN_ID);
        let zk_wallet = ZKSWallet::new(wallet, None, Some(era_provider.clone()), None).unwrap();

        let sender_balance_before = era_provider
            .get_balance(zk_wallet.l2_address(), None)
            .await
            .unwrap();
        let receiver_balance_before = era_provider
            .get_balance(receiver_address, None)
            .await
            .unwrap();

        println!("Sender balance before: {sender_balance_before}");
        println!("Receiver balance before: {receiver_balance_before}");

        let receipt = zk_wallet
            .transfer_eip712(receiver_address, amount_to_transfer, None)
            .await
            .unwrap()
            .await
            .unwrap()
            .unwrap();

        assert_eq!(receipt.from, zk_wallet.l2_address());
        assert_eq!(receipt.to.unwrap(), receiver_address);

        tokio::time::sleep(tokio::time::Duration::from_secs(2)).await;

        let sender_balance_after = era_provider
            .get_balance(zk_wallet.l2_address(), None)
            .await
            .unwrap();
        let receiver_balance_after = era_provider
            .get_balance(receiver_address, None)
            .await
            .unwrap();

        println!("Sender balance after: {sender_balance_after}");
        println!("Receiver balance after: {receiver_balance_after}");

        assert_eq!(
            sender_balance_after,
            sender_balance_before
                - (amount_to_transfer
                    + receipt.effective_gas_price.unwrap() * receipt.gas_used.unwrap())
        );
        assert_eq!(
            receiver_balance_after,
            receiver_balance_before + amount_to_transfer
        );
    }

    #[tokio::test]
    async fn test_deploy_contract_with_constructor_arg_uint() {
        let deployer_private_key =
            "7726827caac94a7f9e1b160f7ea819f172f7b6f9d2a97f992c38edeab82d4110";
        let era_provider = era_provider();
        let wallet = LocalWallet::from_str(deployer_private_key)
            .unwrap()
            .with_chain_id(ERA_CHAIN_ID);
        let zk_wallet = ZKSWallet::new(wallet, None, Some(era_provider.clone()), None).unwrap();

        let mut contract_path = PathBuf::from(env!("CARGO_MANIFEST_DIR"));
        contract_path.push("src/abi/test_contracts/storage_combined.json");
        let contract: CompiledContract =
            serde_json::from_reader(File::open(contract_path).unwrap()).unwrap();

        let transaction_receipt = zk_wallet
            .deploy(
                contract.abi,
                contract.bin.to_vec(),
                vec!["10".to_owned()],
                None,
            )
            .await
            .unwrap();

        let contract_address = transaction_receipt.contract_address.unwrap();
        let deploy_result = era_provider.get_code(contract_address, None).await;

        assert!(deploy_result.is_ok());
    }

    #[tokio::test]
    async fn test_deploy_contract_with_constructor_arg_string() {
        let deployer_private_key =
            "7726827caac94a7f9e1b160f7ea819f172f7b6f9d2a97f992c38edeab82d4110";
        let era_provider = era_provider();
        let wallet = LocalWallet::from_str(deployer_private_key)
            .unwrap()
            .with_chain_id(ERA_CHAIN_ID);
        let zk_wallet = ZKSWallet::new(wallet, None, Some(era_provider.clone()), None).unwrap();

        let mut contract_path = PathBuf::from(env!("CARGO_MANIFEST_DIR"));
        contract_path.push("src/abi/test_contracts/greeter_combined.json");
        let contract: CompiledContract =
            serde_json::from_reader(File::open(contract_path).unwrap()).unwrap();

        let transaction_receipt = zk_wallet
            .deploy(
                contract.abi,
                contract.bin.to_vec(),
                vec!["Hey".to_owned()],
                None,
            )
            .await
            .unwrap();

        let contract_address = transaction_receipt.contract_address.unwrap();
        let deploy_result = era_provider.get_code(contract_address, None).await;

        assert!(deploy_result.is_ok());
    }

    #[tokio::test]
    async fn test_deploy_contract_with_import() {
        let deployer_private_key =
            "7726827caac94a7f9e1b160f7ea819f172f7b6f9d2a97f992c38edeab82d4110";
        let era_provider = era_provider();
        let wallet = LocalWallet::from_str(deployer_private_key)
            .unwrap()
            .with_chain_id(ERA_CHAIN_ID);
        let zk_wallet = ZKSWallet::new(wallet, None, Some(era_provider.clone()), None).unwrap();

        // Deploy imported contract first.
        let mut contract_path = PathBuf::from(env!("CARGO_MANIFEST_DIR"));
        contract_path.push("src/abi/test_contracts/counter_combined.json");
        let counter_contract: CompiledContract =
            serde_json::from_reader(File::open(contract_path).unwrap()).unwrap();

        let transaction_receipt = zk_wallet
            .deploy(
                counter_contract.abi,
                counter_contract.bin.to_vec(),
                vec![],
                None,
            )
            .await
            .unwrap();

        let counter_contract_address = transaction_receipt.contract_address.unwrap();
        let deploy_result = era_provider.get_code(counter_contract_address, None).await;

        assert!(deploy_result.is_ok());

        // Deploy another contract that imports the previous one.
        let mut contract_path = PathBuf::from(env!("CARGO_MANIFEST_DIR"));
        contract_path.push("src/abi/test_contracts/import_combined.json");

        let import_contract: CompiledContract =
            serde_json::from_reader(File::open(contract_path).unwrap()).unwrap();

        let transaction_receipt = zk_wallet
            .deploy(
                import_contract.abi,
                import_contract.bin.to_vec(),
                vec![format!("{counter_contract_address:?}")],
                None,
            )
            .await
            .unwrap();

        let import_contract_address = transaction_receipt.contract_address.unwrap();
        let value = ZKSProvider::call(
            &era_provider,
            import_contract_address,
            "getCounterValue()(uint256)",
            None,
        )
        .await
        .unwrap();

        assert_eq!(value, U256::from(0_u64).into_tokens());
    }

    #[tokio::test]
    async fn test_withdraw_to_same_address() {
        let sender_private_key =
            "0x28a574ab2de8a00364d5dd4b07c4f2f574ef7fcc2a86a197f65abaec836d1959";
        let wallet = LocalWallet::from_str(sender_private_key)
            .unwrap()
            .with_chain_id(ERA_CHAIN_ID);
        let zk_wallet =
            ZKSWallet::new(wallet, None, Some(era_provider()), Some(eth_provider())).unwrap();

        // See balances before withdraw
        let l1_balance_before = zk_wallet.eth_balance().await.unwrap();
        let l2_balance_before = zk_wallet.era_balance().await.unwrap();

        println!("Balance on L1 before withdrawal: {l1_balance_before}");
        println!("Balance on L2 before withdrawal: {l2_balance_before}");

        // Withdraw
        let amount_to_withdraw: U256 = parse_units(1_u8, "ether").unwrap().into();
        let tx_receipt = zk_wallet
            .withdraw(amount_to_withdraw, zk_wallet.l1_address())
            .await
            .unwrap()
            .await
            .unwrap()
            .unwrap();
        let tx_receipt = zk_wallet
            .get_era_provider()
            .unwrap()
            .wait_for_finalize(tx_receipt.clone(), None, None)
            .await
            .unwrap();
        assert_eq!(
            1,
            tx_receipt.status.unwrap().as_u64(),
            "Check that transaction in L2 is successful"
        );

        println!("L2 Transaction hash: {:?}", tx_receipt.transaction_hash);

        let l2_balance_after_withdraw = zk_wallet.era_balance().await.unwrap();
        let l1_balance_after_withdraw = zk_wallet.eth_balance().await.unwrap();

        assert_eq!(
            l2_balance_after_withdraw,
            l2_balance_before
                - (amount_to_withdraw + tx_receipt.effective_gas_price.unwrap() * tx_receipt.gas_used.unwrap()),
            "Check that L2 balance inmediately after withdrawal has decreased by the used gas and amount"
        );

        assert_eq!(
            l1_balance_before, l1_balance_after_withdraw,
            "Check that L1 balance has not changed"
        );

        let tx_finalize_receipt = zk_wallet
            .finalize_withdraw(tx_receipt.transaction_hash)
            .await
            .unwrap()
            .await
            .unwrap()
            .unwrap();

        println!(
            "L1 Transaction hash: {:?}",
            tx_finalize_receipt.transaction_hash
        );

        assert_eq!(
            1,
            tx_finalize_receipt.status.unwrap().as_u64(),
            "Check that transaction in L1 is successful"
        );

        // See balances after withdraw
        let l1_balance_after_finalize = zk_wallet.eth_balance().await.unwrap();
        let l2_balance_after_finalize = zk_wallet.era_balance().await.unwrap();

        println!("Balance on L1 after finalize withdraw: {l1_balance_after_finalize}");
        println!("Balance on L2 after finalize withdraw: {l2_balance_after_finalize}");

        assert_eq!(
            l2_balance_after_finalize, l2_balance_after_withdraw,
            "Check that L2 balance after finalize has decreased by the used gas"
        );

        assert_ne!(
            l1_balance_after_finalize, l1_balance_before,
            "Check that L1 balance after finalize is not the same"
        );
        assert_eq!(
            l1_balance_after_finalize,
            l1_balance_before
                + (amount_to_withdraw
                    - tx_finalize_receipt.effective_gas_price.unwrap()
                        * tx_finalize_receipt.gas_used.unwrap()),
            "Check that L1 balance after finalize has increased by the amount"
        );
    }

    #[tokio::test]
    async fn test_withdraw_to_other_address() {
        let sender_private_key =
            "0x28a574ab2de8a00364d5dd4b07c4f2f574ef7fcc2a86a197f65abaec836d1959";
        let receiver_private_key =
            "0xe667e57a9b8aaa6709e51ff7d093f1c5b73b63f9987e4ab4aa9a5c699e024ee8";
        let l2_wallet = LocalWallet::from_str(sender_private_key)
            .unwrap()
            .with_chain_id(ERA_CHAIN_ID);

        let l1_wallet = LocalWallet::from_str(receiver_private_key)
            .unwrap()
            .with_chain_id(ETH_CHAIN_ID);
        let zk_wallet = ZKSWallet::new(
            l2_wallet,
            Some(l1_wallet),
            Some(era_provider()),
            Some(eth_provider()),
        )
        .unwrap();

        // See balances before withdraw
        let l1_balance_before = zk_wallet.eth_balance().await.unwrap();
        let l2_balance_before = zk_wallet.era_balance().await.unwrap();

        println!("Balance on L1 before withdrawal: {l1_balance_before}");
        println!("Balance on L2 before withdrawal: {l2_balance_before}");

        // Withdraw
        let amount_to_withdraw: U256 = parse_units(1_u8, "ether").unwrap().into();
        let tx_receipt = zk_wallet
            .withdraw(amount_to_withdraw, zk_wallet.l1_address())
            .await
            .unwrap()
            .await
            .unwrap()
            .unwrap();
        let tx_receipt = zk_wallet
            .get_era_provider()
            .unwrap()
            .wait_for_finalize(tx_receipt, None, None)
            .await
            .unwrap();
        assert_eq!(
            1,
            tx_receipt.status.unwrap().as_u64(),
            "Check that transaction in L2 is successful"
        );

        println!("L2 Transaction hash: {:?}", tx_receipt.transaction_hash);

        let l2_balance_after_withdraw = zk_wallet.era_balance().await.unwrap();
        let l1_balance_after_withdraw = zk_wallet.eth_balance().await.unwrap();

        assert_eq!(
            l2_balance_after_withdraw,
            l2_balance_before
                - (amount_to_withdraw + tx_receipt.effective_gas_price.unwrap() * tx_receipt.gas_used.unwrap()),
            "Check that L2 balance inmediately after withdrawal has decreased by the used gas and amount"
        );

        assert_eq!(
            l1_balance_before, l1_balance_after_withdraw,
            "Check that L1 balance has not changed"
        );

        let tx_finalize_receipt = zk_wallet
            .finalize_withdraw(tx_receipt.transaction_hash)
            .await
            .unwrap()
            .await
            .unwrap()
            .unwrap();

        println!(
            "L1 Transaction hash: {:?}",
            tx_finalize_receipt.transaction_hash
        );

        assert_eq!(
            1,
            tx_finalize_receipt.status.unwrap().as_u64(),
            "Check that transaction in L1 is successful"
        );

        // See balances after withdraw
        let l1_balance_after_finalize = zk_wallet.eth_balance().await.unwrap();
        let l2_balance_after_finalize = zk_wallet.era_balance().await.unwrap();

        println!("Balance on L1 after finalize withdraw: {l1_balance_after_finalize}");
        println!("Balance on L2 after finalize withdraw: {l2_balance_after_finalize}");

        assert_eq!(
            l2_balance_after_finalize, l2_balance_after_withdraw,
            "Check that L2 balance after finalize has decreased by the used gas"
        );

        assert_ne!(
            l1_balance_after_finalize, l1_balance_before,
            "Check that L1 balance after finalize is not the same"
        );
        assert_eq!(
            l1_balance_after_finalize,
            l1_balance_before
                + (amount_to_withdraw
                    - tx_finalize_receipt.effective_gas_price.unwrap()
                        * tx_finalize_receipt.gas_used.unwrap()),
            "Check that L1 balance after finalize has increased by the amount"
        );
    }
}<|MERGE_RESOLUTION|>--- conflicted
+++ resolved
@@ -29,14 +29,10 @@
         Signature, TransactionReceipt, H160, H256, U256,
     },
 };
-<<<<<<< HEAD
+use ethers_contract::providers::PendingTransaction;
 use lazy_static::lazy_static;
 use serde_json::{Map, Value};
 use std::collections::HashMap;
-=======
-use ethers_contract::providers::PendingTransaction;
-use serde_json::Value;
->>>>>>> 54c2145c
 use std::{fs::File, io::BufReader, path::PathBuf, str::FromStr, sync::Arc};
 use zksync_web3_rs::core::abi::Tokenize;
 
@@ -472,7 +468,7 @@
             .await?;
 
         provider
-            .get_transaction_receipt(response.1)
+            .get_transaction_receipt(response.tx_hash())
             .await?
             .ok_or(ZKSWalletError::CustomError(
                 "No transaction receipt for erc20 approval".to_owned(),
