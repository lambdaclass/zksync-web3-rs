use super::ZKSWalletError;
use crate::{
    compile::project::ZKProject,
    eip712::{hash_bytecode, Eip712Meta, Eip712Transaction, Eip712TransactionRequest},
    zks_provider::ZKSProvider,
    zks_utils::{CONTRACT_DEPLOYER_ADDR, EIP712_TX_TYPE, ERA_CHAIN_ID, ETH_CHAIN_ID},
};
use ethers::{
    abi::{Abi, HumanReadableParser, Tokenizable, Tokenize},
    prelude::{
        encode_function_data,
        k256::{
            ecdsa::{RecoveryId, Signature as RecoverableSignature},
            schnorr::signature::hazmat::PrehashSigner,
        },
        ContractError, MiddlewareBuilder, SignerMiddleware,
    },
    providers::Middleware,
    signers::{Signer, Wallet},
    solc::{info::ContractInfo, Project, ProjectPathsConfig},
    types::{
        transaction::eip2718::TypedTransaction, Address, Bytes, Eip1559TransactionRequest,
        Signature, TransactionReceipt, H256, U256,
    },
};
use std::fmt::Debug;
use std::{fmt::Display, fs::File, io::BufReader, path::PathBuf, str::FromStr};

pub struct ZKSWallet<M, D>
where
    M: Middleware,
    D: PrehashSigner<(RecoverableSignature, RecoveryId)>,
{
    pub eth_provider: Option<SignerMiddleware<M, Wallet<D>>>,
    pub era_provider: Option<SignerMiddleware<M, Wallet<D>>>,
    pub wallet: Wallet<D>,
}

impl<M, D> ZKSWallet<M, D>
where
    M: Middleware + 'static,
    D: PrehashSigner<(RecoverableSignature, RecoveryId)> + Sync + Send + Clone,
{
    pub fn new(
        wallet: Wallet<D>,
        era_provider: Option<M>,
        eth_provider: Option<M>,
    ) -> Result<Self, ZKSWalletError<M, D>> {
        Ok(Self {
            wallet: wallet.clone().with_chain_id(ERA_CHAIN_ID),
            era_provider: era_provider
                .map(|p| p.with_signer(wallet.clone().with_chain_id(ERA_CHAIN_ID))),
            eth_provider: eth_provider.map(|p| p.with_signer(wallet.with_chain_id(ETH_CHAIN_ID))),
        })
    }

    pub fn connect_eth_provider(mut self, eth_provider: M) -> Self {
        self.eth_provider = Some(eth_provider.with_signer(self.wallet.clone()));
        self
    }

    pub fn connect_era_provider(mut self, era_provider: M) -> Self {
        self.era_provider = Some(era_provider.with_signer(self.wallet.clone()));
        self
    }

    pub fn connect_eth_signer(mut self, eth_signer: SignerMiddleware<M, Wallet<D>>) -> Self {
        self.eth_provider = Some(eth_signer);
        self
    }

    pub fn connect_era_signer(mut self, era_signer: SignerMiddleware<M, Wallet<D>>) -> Self {
        self.era_provider = Some(era_signer);
        self
    }

    // pub fn connect_eth(&mut self, host: &str, port: u16) {
    //     self.eth_provider = Provider::try_from(format!("http://{host}:{port}")).ok().map(|p| p.with_signer(self.wallet));
    // }

    // pub fn connect_era(&mut self, host: &str, port: u16) {
    //     self.era_provider = Provider::try_from(format!("http://{host}:{port}")).ok().map(|p| p.with_signer(self.wallet));
    // }

    pub fn address(&self) -> Address {
        self.wallet.address()
    }

    pub async fn eth_balance(&self) -> Result<U256, ZKSWalletError<M, D>>
    where
        M: ZKSProvider,
    {
        match &self.eth_provider {
            // TODO: Should we have a balance_on_block method?
            Some(eth_provider) => Ok(eth_provider.get_balance(self.address(), None).await?),
            None => Err(ZKSWalletError::CustomError("no era provider".to_owned())),
        }
    }

    pub async fn era_balance(&self) -> Result<U256, ZKSWalletError<M, D>>
    where
        M: ZKSProvider,
    {
        match &self.era_provider {
            // TODO: Should we have a balance_on_block method?
            Some(era_provider) => Ok(era_provider.get_balance(self.address(), None).await?),
            None => Err(ZKSWalletError::CustomError("no era provider".to_owned())),
        }
    }

    pub async fn transfer(
        &self,
        to: Address,
        amount_to_transfer: U256,
        // TODO: Support multiple-token transfers.
        _token: Option<Address>,
    ) -> Result<TransactionReceipt, ZKSWalletError<M, D>>
    where
        M: ZKSProvider,
    {
        let era_provider = match &self.era_provider {
            Some(era_provider) => era_provider,
            None => return Err(ZKSWalletError::CustomError("no era provider".to_owned())),
        };

        let mut transfer_request = Eip1559TransactionRequest::new()
            .from(self.address())
            .to(to)
            .value(amount_to_transfer)
            .chain_id(ERA_CHAIN_ID);

        let fee = era_provider.estimate_fee(transfer_request.clone()).await?;
        transfer_request = transfer_request.max_priority_fee_per_gas(fee.max_priority_fee_per_gas);
        transfer_request = transfer_request.max_fee_per_gas(fee.max_fee_per_gas);

        let transaction: TypedTransaction = transfer_request.into();

        // TODO: add block as an override.
        let pending_transaction = era_provider.send_transaction(transaction, None).await?;

        // TODO: Should we wait here for the transaction to be confirmed on-chain?

        pending_transaction
            .await?
            .ok_or(ZKSWalletError::CustomError(
                "no transaction receipt".to_owned(),
            ))
    }

    pub async fn transfer_eip712(
        &self,
        to: Address,
        amount_to_transfer: U256,
        // TODO: Support multiple-token transfers.
        _token: Option<Address>,
    ) -> Result<TransactionReceipt, ZKSWalletError<M, D>>
    where
        M: ZKSProvider,
    {
        let era_provider = match &self.era_provider {
            Some(era_provider) => era_provider,
            None => return Err(ZKSWalletError::CustomError("no era provider".to_owned())),
        };

        let mut transfer_request = Eip712TransactionRequest::new()
            .from(self.address())
            .to(to)
            .value(amount_to_transfer)
            .nonce(
                era_provider
                    .get_transaction_count(self.address(), None)
                    .await?,
            )
            .gas_price(era_provider.get_gas_price().await?);

        let fee = era_provider.estimate_fee(transfer_request.clone()).await?;
        transfer_request = transfer_request
            .max_priority_fee_per_gas(fee.max_priority_fee_per_gas)
            .max_fee_per_gas(fee.max_fee_per_gas)
            .gas_limit(fee.gas_limit);

        let signable_data: Eip712Transaction = transfer_request.clone().try_into()?;
        let signature: Signature = self.wallet.sign_typed_data(&signable_data).await?;
        transfer_request =
            transfer_request.custom_data(Eip712Meta::new().custom_signature(signature.to_vec()));

        let pending_transaction = era_provider
            .send_raw_transaction(
                [&[EIP712_TX_TYPE], &*transfer_request.rlp_unsigned()]
                    .concat()
                    .into(),
            )
            .await?;

        // TODO: Should we wait here for the transaction to be confirmed on-chain?

        let transaction_receipt = pending_transaction
            .await?
            .ok_or(ZKSWalletError::CustomError(
                "no transaction receipt".to_owned(),
            ))?;

        Ok(transaction_receipt)
    }

    pub async fn deploy<T>(
        &self,
        contract_path: impl Into<PathBuf> + Display + Clone,
        contract_name: &str,
        constructor_parameters: Option<T>,
    ) -> Result<Address, ZKSWalletError<M, D>>
    where
        M: ZKSProvider,
        T: Tokenizable,
    {
        let mut root = PathBuf::from("./");
        root.push::<PathBuf>(contract_path.clone().into());
        let zk_project = ZKProject::from(
            Project::builder()
                .paths(ProjectPathsConfig::builder().build_with_root(root))
                .set_auto_detect(true)
                .build()?,
        );
        let compilation_output = zk_project.compile()?;
        let artifact = compilation_output
            .find_contract(ContractInfo::from_str(&format!(
                "{contract_path}:{contract_name}"
            ))?)
            .ok_or(ZKSWalletError::CustomError("no contract abi".to_owned()))?;

        let transaction_receipt = self
            ._deploy(
                artifact
                    .abi
                    .clone()
                    .ok_or(ZKSWalletError::CustomError("no contract abi".to_owned()))?,
                artifact
                    .bin
                    .clone()
                    .ok_or(ZKSWalletError::CustomError("no contract bin".to_owned()))?
                    .to_vec(),
                None,
                constructor_parameters,
            )
            .await?;

        let contract_address =
            transaction_receipt
                .contract_address
                .ok_or(ZKSWalletError::CustomError(
                    "no contract address".to_owned(),
                ))?;

        Ok(contract_address)
    }

    pub async fn deploy_with_receipt<T>(
        &self,
        contract_abi: Abi,
        contract_bytecode: Vec<u8>,
        contract_dependencies: Option<Vec<Vec<u8>>>,
        constructor_parameters: Option<T>,
    ) -> Result<(Address, TransactionReceipt), ZKSWalletError<M, D>>
    where
        M: ZKSProvider,
        T: Tokenizable,
    {
        let transaction_receipt = self
            ._deploy(
                contract_abi,
                contract_bytecode,
                contract_dependencies,
                constructor_parameters,
            )
            .await?;

        let contract_address =
            transaction_receipt
                .contract_address
                .ok_or(ZKSWalletError::CustomError(
                    "no contract address".to_owned(),
                ))?;

        Ok((contract_address, transaction_receipt))
    }

    async fn _deploy<T>(
        &self,
        contract_abi: Abi,
        contract_bytecode: Vec<u8>,
        contract_dependencies: Option<Vec<Vec<u8>>>,
        constructor_parameters: Option<T>,
    ) -> Result<TransactionReceipt, ZKSWalletError<M, D>>
    where
        M: ZKSProvider,
        T: Tokenizable,
    {
        let era_provider = match &self.era_provider {
            Some(era_provider) => era_provider,
            None => return Err(ZKSWalletError::CustomError("no era provider".to_owned())),
        };

        let custom_data = Eip712Meta::new().factory_deps({
            let mut factory_deps = Vec::new();
            if let Some(contract_dependencies) = contract_dependencies {
                factory_deps.extend(contract_dependencies);
            }
            factory_deps.push(contract_bytecode.clone());
            factory_deps
        });

        let mut deploy_request = Eip712TransactionRequest::new()
            .r#type(EIP712_TX_TYPE)
            .from(self.address())
            .to(Address::from_str(CONTRACT_DEPLOYER_ADDR).map_err(|e| {
                ZKSWalletError::CustomError(format!("invalid contract deployer address: {e}"))
            })?)
            .chain_id(ERA_CHAIN_ID)
            .nonce(
                era_provider
                    .get_transaction_count(self.address(), None)
                    .await?,
            )
            .gas_price(era_provider.get_gas_price().await?)
            .max_fee_per_gas(era_provider.get_gas_price().await?)
            .data({
                let contract_deployer = Abi::load(BufReader::new(
                    File::open("./src/abi/ContractDeployer.json").map_err(|e| {
                        ZKSWalletError::CustomError(format!(
                            "failed to open ContractDeployer abi: {e}"
                        ))
                    })?,
                ))
                .map_err(|e| {
                    ZKSWalletError::CustomError(format!("failed to load ContractDeployer abi: {e}"))
                })?;
                let create = contract_deployer.function("create").map_err(|e| {
                    ZKSWalletError::CustomError(format!("failed to get create function: {e}"))
                })?;
                // TODO: User could provide this instead of defaulting.
                let salt = [0_u8; 32];
                let bytecode_hash = hash_bytecode(&contract_bytecode)?;
                let call_data: Bytes = match (contract_abi.constructor(), constructor_parameters) {
<<<<<<< HEAD
                    (None, Some(_)) => return Err(ContractError::ConstructorError.into()),
                    (None, None) | (Some(_), None) => contract_bytecode.clone().into(),
=======
                    (None, Some(_)) => return Err(ContractError::ConstructorError)?,
                    (None, None) | (Some(_), None) => Bytes::default(),
>>>>>>> 8b196b7e
                    (Some(constructor), Some(constructor_parameters)) => constructor
                        .encode_input(
                            contract_bytecode.to_vec(),
                            &constructor_parameters.into_tokens(),
                        )
                        .map_err(|err| ZKSWalletError::CustomError(err.to_string()))?
                        .into(),
                };

                encode_function_data(create, (salt, bytecode_hash, call_data))?
            })
            .custom_data(custom_data.clone());

        let fee = era_provider.estimate_fee(deploy_request.clone()).await?;
        deploy_request = deploy_request
            .max_priority_fee_per_gas(fee.max_priority_fee_per_gas)
            .max_fee_per_gas(fee.max_fee_per_gas)
            .gas_limit(fee.gas_limit);

        let signable_data: Eip712Transaction = deploy_request.clone().try_into()?;
        let signature: Signature = self.wallet.sign_typed_data(&signable_data).await?;
        deploy_request =
            deploy_request.custom_data(custom_data.custom_signature(signature.to_vec()));

        let pending_transaction = era_provider
            .send_raw_transaction(
                [&[EIP712_TX_TYPE], &*deploy_request.rlp_unsigned()]
                    .concat()
                    .into(),
            )
            .await?;

        // TODO: Should we wait here for the transaction to be confirmed on-chain?

        pending_transaction
            .await?
            .ok_or(ZKSWalletError::CustomError(
                "no transaction receipt".to_owned(),
            ))
    }

    pub async fn call<T>(
        &self,
        address: Address,
        function_signature: &str,
        function_parameters: Option<T>,
    ) -> Result<Vec<Token>, ZKSWalletError<M, D>>
    where
        M: ZKSProvider,
        T: Tokenizable,
    {
        let era_provider = match &self.era_provider {
            Some(era_provider) => era_provider,
            None => return Err(ZKSWalletError::CustomError("no era provider".to_owned())),
        };

        // Note: We couldn't implement ZKSWalletError::LexerError because ethers-rs's LexerError is not exposed.
        let function = HumanReadableParser::parse_function(function_signature)
            .map_err(|e| ZKSWalletError::CustomError(e.to_string()))?;

        let request =
            Eip1559TransactionRequest::new()
                .to(address)
                .data(match function_parameters {
                    Some(parameters) => function
                        .encode_input(&parameters.into_tokens())
                        .map_err(|e| ZKSWalletError::CustomError(e.to_string()))?,
                    None => function.short_signature().into(),
                });

        let transaction: TypedTransaction = request.into();
<<<<<<< HEAD
        let response = era_provider.call(&transaction, None).await?;
        Ok(response)
=======

        let encoded_output = era_provider.call(&transaction, None).await.unwrap();
        let decoded_output = function.decode_output(&encoded_output[..]).map_err(|e| {
            ZKSWalletError::CustomError(format!("failed to decode output: {e}\n{encoded_output}"))
        })?;

        Ok(if decoded_output.is_empty() {
            encoded_output.into_tokens()
        } else {
            decoded_output
        })
    }

    pub async fn send<T>(
        &self,
        contract_address: Address,
        function_signature: &str,
        function_parameters: Option<T>,
    ) -> Result<(Vec<Token>, H256), ZKSWalletError<M, D>>
    where
        M: ZKSProvider,
        T: Tokenizable + Debug + Clone,
    {
        let era_provider = match &self.era_provider {
            Some(era_provider) => era_provider,
            None => return Err(ZKSWalletError::CustomError("no era provider".to_owned())),
        };

        // Note: We couldn't implement ZKSWalletError::LexerError because ethers-rs's LexerError is not exposed.
        let function = HumanReadableParser::parse_function(function_signature)
            .map_err(|e| ZKSWalletError::CustomError(e.to_string()))?;

        let mut send_request = Eip712TransactionRequest::new()
            .r#type(EIP712_TX_TYPE)
            .from(self.address())
            .to(contract_address)
            .chain_id(ERA_CHAIN_ID)
            .nonce(
                era_provider
                    .get_transaction_count(self.address(), None)
                    .await?,
            )
            .gas_price(era_provider.get_gas_price().await?)
            .max_fee_per_gas(era_provider.get_gas_price().await?)
            .data(match function_parameters {
                Some(parameters) => function
                    .encode_input(&parameters.into_tokens())
                    .map_err(|e| ZKSWalletError::CustomError(e.to_string()))?,
                None => function.short_signature().into(),
            });

        let fee = era_provider.estimate_fee(send_request.clone()).await?;
        send_request = send_request
            .max_priority_fee_per_gas(fee.max_priority_fee_per_gas)
            .max_fee_per_gas(fee.max_fee_per_gas)
            .gas_limit(fee.gas_limit);

        let signable_data: Eip712Transaction = send_request.clone().try_into()?;
        let signature: Signature = self.wallet.sign_typed_data(&signable_data).await?;
        send_request =
            send_request.custom_data(Eip712Meta::new().custom_signature(signature.to_vec()));

        let pending_transaction = era_provider
            .send_raw_transaction(
                [&[EIP712_TX_TYPE], &*send_request.rlp_unsigned()]
                    .concat()
                    .into(),
            )
            .await?;

        // TODO: Should we wait here for the transaction to be confirmed on-chain?

        let transaction_receipt = pending_transaction
            .await?
            .ok_or(ZKSWalletError::CustomError(
                "no transaction receipt".to_owned(),
            ))?;

        // TODO: decode function output.
        Ok((Vec::new(), transaction_receipt.transaction_hash))
>>>>>>> 8b196b7e
    }
}

#[cfg(test)]
mod zks_signer_tests {
    use crate::compile::project::ZKProject;
    use crate::zks_utils::ERA_CHAIN_ID;
    use crate::zks_wallet::ZKSWallet;
<<<<<<< HEAD
    use ethers::abi::Token;
=======
    use ethers::abi::{Token, Tokenize};
>>>>>>> 8b196b7e
    use ethers::providers::Middleware;
    use ethers::providers::{Http, Provider};
    use ethers::signers::{LocalWallet, Signer};
    use ethers::solc::info::ContractInfo;
    use ethers::solc::{Project, ProjectPathsConfig};
    use ethers::types::U256;
    use ethers::types::{Address, Bytes};
    use std::str::FromStr;

    fn era_provider() -> Provider<Http> {
        Provider::try_from("http://65.21.140.36:3050".to_owned()).unwrap()
    }

    #[tokio::test]
    async fn test_transfer() {
        let sender_private_key =
            "0x28a574ab2de8a00364d5dd4b07c4f2f574ef7fcc2a86a197f65abaec836d1959";
        let receiver_address: Address = "0xa61464658AfeAf65CccaaFD3a512b69A83B77618"
            .parse()
            .unwrap();
        let amount_to_transfer: U256 = 1_i32.into();

        let era_provider = era_provider();
        let wallet = LocalWallet::from_str(sender_private_key)
            .unwrap()
            .with_chain_id(ERA_CHAIN_ID);
        let zk_wallet = ZKSWallet::new(wallet, Some(era_provider.clone()), None).unwrap();

        let sender_balance_before = era_provider
            .get_balance(zk_wallet.address(), None)
            .await
            .unwrap();
        let receiver_balance_before = era_provider
            .get_balance(receiver_address, None)
            .await
            .unwrap();

        println!("Sender balance before: {sender_balance_before}");
        println!("Receiver balance before: {receiver_balance_before}");
        println!("Sender balance before: {sender_balance_before}");
        println!("Receiver balance before: {receiver_balance_before}");

        let receipt = zk_wallet
            .transfer(receiver_address, amount_to_transfer, None)
            .await
            .unwrap();

        assert_eq!(receipt.from, zk_wallet.address());
        assert_eq!(receipt.to.unwrap(), receiver_address);

        tokio::time::sleep(tokio::time::Duration::from_secs(2)).await;

        let sender_balance_after = era_provider
            .get_balance(zk_wallet.address(), None)
            .await
            .unwrap();
        let receiver_balance_after = era_provider
            .get_balance(receiver_address, None)
            .await
            .unwrap();

        println!("Sender balance after: {sender_balance_after}");
        println!("Receiver balance after: {receiver_balance_after}");

        assert_eq!(
            sender_balance_after,
            sender_balance_before
                - (amount_to_transfer
                    + receipt.effective_gas_price.unwrap() * receipt.gas_used.unwrap())
        );
        assert_eq!(
            receiver_balance_after,
            receiver_balance_before + amount_to_transfer
        );
    }

    #[tokio::test]
    async fn test_transfer_eip712() {
        let sender_private_key =
            "0x28a574ab2de8a00364d5dd4b07c4f2f574ef7fcc2a86a197f65abaec836d1959";
        let receiver_address: Address = "0xa61464658AfeAf65CccaaFD3a512b69A83B77618"
            .parse()
            .unwrap();
        let amount_to_transfer: U256 = 1_i32.into();

        let era_provider = era_provider();
        let wallet = LocalWallet::from_str(sender_private_key)
            .unwrap()
            .with_chain_id(ERA_CHAIN_ID);
        let zk_wallet = ZKSWallet::new(wallet, Some(era_provider.clone()), None).unwrap();

        let sender_balance_before = era_provider
            .get_balance(zk_wallet.address(), None)
            .await
            .unwrap();
        let receiver_balance_before = era_provider
            .get_balance(receiver_address, None)
            .await
            .unwrap();

        println!("Sender balance before: {sender_balance_before}");
        println!("Receiver balance before: {receiver_balance_before}");

        let receipt = zk_wallet
            .transfer_eip712(receiver_address, amount_to_transfer, None)
            .await
            .unwrap();

        assert_eq!(receipt.from, zk_wallet.address());
        assert_eq!(receipt.to.unwrap(), receiver_address);

        tokio::time::sleep(tokio::time::Duration::from_secs(2)).await;

        let sender_balance_after = era_provider
            .get_balance(zk_wallet.address(), None)
            .await
            .unwrap();
        let receiver_balance_after = era_provider
            .get_balance(receiver_address, None)
            .await
            .unwrap();

        println!("Sender balance after: {sender_balance_after}");
        println!("Receiver balance after: {receiver_balance_after}");

        assert_eq!(
            sender_balance_after,
            sender_balance_before
                - (amount_to_transfer
                    + receipt.effective_gas_price.unwrap() * receipt.gas_used.unwrap())
        );
        assert_eq!(
            receiver_balance_after,
            receiver_balance_before + amount_to_transfer
        );
    }

    #[tokio::test]
    #[ignore = "skipped until the compiler OS version is fixed"]
    async fn test_deploy_contract_with_constructor_args() {
        let deployer_private_key =
            "7726827caac94a7f9e1b160f7ea819f172f7b6f9d2a97f992c38edeab82d4110";
        let era_provider = era_provider();
        let wallet = LocalWallet::from_str(deployer_private_key)
            .unwrap()
            .with_chain_id(ERA_CHAIN_ID);
        let zk_wallet = ZKSWallet::new(wallet, Some(era_provider.clone()), None).unwrap();
        let project_root = "./src/compile/test_contracts/storage";
        let contract_name = "ValueStorage";

        let zk_project = ZKProject::from(
            Project::builder()
                .paths(ProjectPathsConfig::builder().build_with_root(project_root))
                .set_auto_detect(true)
                .build()
                .unwrap(),
        );
        let compilation_output = zk_project.compile().unwrap();
        let artifact = compilation_output
            .find_contract(
                ContractInfo::from_str(&format!(
                    "src/compile/test_contracts/storage/src/ValueStorage.sol:{contract_name}"
                ))
                .unwrap(),
            )
            .unwrap();
        let compiled_bytecode = artifact.bin.clone().unwrap();

        let contract_address = zk_wallet
            .deploy(
                "src/compile/test_contracts/storage/src/ValueStorage.sol",
                contract_name,
                Some(U256::from(10_i32)),
            )
            .await
            .unwrap();

        println!("CONTRACT ADDRESS: {contract_address:?}");
        let recovered_bytecode = era_provider.get_code(contract_address, None).await.unwrap();

        assert_eq!(compiled_bytecode, recovered_bytecode);
    }

    #[tokio::test]
    #[ignore = "skipped until the compiler OS version is fixed"]
    async fn test_call_view_function_with_no_parameters() {
        // Deploying a test contract
        let deployer_private_key =
            "7726827caac94a7f9e1b160f7ea819f172f7b6f9d2a97f992c38edeab82d4110";
        let era_provider = era_provider();
        let wallet = LocalWallet::from_str(deployer_private_key)
            .unwrap()
            .with_chain_id(ERA_CHAIN_ID);
        let zk_wallet = ZKSWallet::new(wallet, Some(era_provider.clone()), None).unwrap();

        let contract_address = zk_wallet
            .deploy::<Token>("src/compile/test_contracts/test/src/Test.sol", "Test", None)
            .await
            .unwrap();

        // Making the call to the contract function
        let deployer_private_key =
            "0x28a574ab2de8a00364d5dd4b07c4f2f574ef7fcc2a86a197f65abaec836d1959";
        let wallet = LocalWallet::from_str(deployer_private_key)
            .unwrap()
            .with_chain_id(ERA_CHAIN_ID);
        let zk_wallet = ZKSWallet::new(wallet, Some(era_provider.clone()), None).unwrap();

        let output = zk_wallet
            .call::<Token>(contract_address, "str_out()(string)", None)
            .await
            .unwrap();

        assert_eq!(output, String::from("Hello World!").into_tokens());
    }

    #[tokio::test]
    #[ignore = "skipped until the compiler OS version is fixed"]
    async fn test_call_view_function_with_arguments() {
        // Deploying a test contract
        let deployer_private_key =
            "7726827caac94a7f9e1b160f7ea819f172f7b6f9d2a97f992c38edeab82d4110";
        let era_provider = era_provider();
        let wallet = LocalWallet::from_str(deployer_private_key)
            .unwrap()
            .with_chain_id(ERA_CHAIN_ID);
        let zk_wallet = ZKSWallet::new(wallet, Some(era_provider.clone()), None).unwrap();

        let contract_address = zk_wallet
            .deploy::<Token>("src/compile/test_contracts/test/src/Test.sol", "Test", None)
            .await
            .unwrap();

        let no_return_type_output = zk_wallet
            .call(contract_address, "plus_one(uint256)", Some(U256::one()))
            .await
            .unwrap();

        let known_return_type_output = zk_wallet
            .call(
                contract_address,
                "plus_one(uint256)(uint256)",
                Some(U256::one()),
            )
            .await
            .unwrap();

        assert_eq!(
            no_return_type_output,
            Bytes::from([
                0, 0, 0, 0, 0, 0, 0, 0, 0, 0, 0, 0, 0, 0, 0, 0, 0, 0, 0, 0, 0, 0, 0, 0, 0, 0, 0, 0,
                0, 0, 0, 2
            ])
            .into_tokens()
        );
        assert_eq!(known_return_type_output, U256::from(2).into_tokens());
    }

    #[tokio::test]
    async fn test_send_function_with_arguments() {
        // Deploying a test contract
        let deployer_private_key =
            "7726827caac94a7f9e1b160f7ea819f172f7b6f9d2a97f992c38edeab82d4110";
        let era_provider = era_provider();
        let wallet = LocalWallet::from_str(deployer_private_key)
            .unwrap()
            .with_chain_id(ERA_CHAIN_ID);
        let zk_wallet = ZKSWallet::new(wallet, Some(era_provider.clone()), None).unwrap();

        let contract_address = zk_wallet
            .deploy(
                "src/compile/test_contracts/storage/src/ValueStorage.sol",
                "ValueStorage",
                Some(U256::zero()),
            )
            .await
            .unwrap();

        let value_to_set = U256::from(10);
        zk_wallet
            .send(contract_address, "setValue(uint256)", Some(value_to_set))
            .await
            .unwrap();
        let set_value = zk_wallet
            .call::<Token>(contract_address, "getValue()(uint256)", None)
            .await
            .unwrap();

        assert_eq!(set_value, value_to_set.into_tokens());

        zk_wallet
            .send::<Token>(contract_address, "incrementValue()", None)
            .await
            .unwrap();
        let incremented_value = zk_wallet
            .call::<Token>(contract_address, "getValue()(uint256)", None)
            .await
            .unwrap();

        assert_eq!(incremented_value, (value_to_set + 1).into_tokens());
    }
}<|MERGE_RESOLUTION|>--- conflicted
+++ resolved
@@ -6,7 +6,7 @@
     zks_utils::{CONTRACT_DEPLOYER_ADDR, EIP712_TX_TYPE, ERA_CHAIN_ID, ETH_CHAIN_ID},
 };
 use ethers::{
-    abi::{Abi, HumanReadableParser, Tokenizable, Tokenize},
+    abi::{Abi, HumanReadableParser, Token, Tokenizable, Tokenize},
     prelude::{
         encode_function_data,
         k256::{
@@ -23,8 +23,13 @@
         Signature, TransactionReceipt, H256, U256,
     },
 };
-use std::fmt::Debug;
-use std::{fmt::Display, fs::File, io::BufReader, path::PathBuf, str::FromStr};
+use std::{
+    fmt::{Debug, Display},
+    fs::File,
+    io::BufReader,
+    path::PathBuf,
+    str::FromStr,
+};
 
 pub struct ZKSWallet<M, D>
 where
@@ -341,13 +346,8 @@
                 let salt = [0_u8; 32];
                 let bytecode_hash = hash_bytecode(&contract_bytecode)?;
                 let call_data: Bytes = match (contract_abi.constructor(), constructor_parameters) {
-<<<<<<< HEAD
-                    (None, Some(_)) => return Err(ContractError::ConstructorError.into()),
-                    (None, None) | (Some(_), None) => contract_bytecode.clone().into(),
-=======
                     (None, Some(_)) => return Err(ContractError::ConstructorError)?,
                     (None, None) | (Some(_), None) => Bytes::default(),
->>>>>>> 8b196b7e
                     (Some(constructor), Some(constructor_parameters)) => constructor
                         .encode_input(
                             contract_bytecode.to_vec(),
@@ -419,10 +419,6 @@
                 });
 
         let transaction: TypedTransaction = request.into();
-<<<<<<< HEAD
-        let response = era_provider.call(&transaction, None).await?;
-        Ok(response)
-=======
 
         let encoded_output = era_provider.call(&transaction, None).await.unwrap();
         let decoded_output = function.decode_output(&encoded_output[..]).map_err(|e| {
@@ -503,7 +499,6 @@
 
         // TODO: decode function output.
         Ok((Vec::new(), transaction_receipt.transaction_hash))
->>>>>>> 8b196b7e
     }
 }
 
@@ -512,11 +507,7 @@
     use crate::compile::project::ZKProject;
     use crate::zks_utils::ERA_CHAIN_ID;
     use crate::zks_wallet::ZKSWallet;
-<<<<<<< HEAD
-    use ethers::abi::Token;
-=======
     use ethers::abi::{Token, Tokenize};
->>>>>>> 8b196b7e
     use ethers::providers::Middleware;
     use ethers::providers::{Http, Provider};
     use ethers::signers::{LocalWallet, Signer};
