--- conflicted
+++ resolved
@@ -1,12 +1,9 @@
 use super::ZKSWalletError;
 use crate::{
-<<<<<<< HEAD
+    compile::project::ZKProject,
     contracts::main_contract::{MainContract, MainContractInstance},
-    eip712::{hash_bytecode, Eip712Meta, Eip712SignInput, Eip712TransactionRequest},
-=======
-    compile::project::ZKProject,
-    eip712::{hash_bytecode, Eip712Meta, Eip712Transaction, Eip712TransactionRequest},
->>>>>>> cc3bd1cf
+    eip712::Eip712Transaction,
+    eip712::{hash_bytecode, Eip712Meta, Eip712TransactionRequest},
     zks_provider::ZKSProvider,
     zks_utils::{
         CONTRACT_DEPLOYER_ADDR, DEPOSIT_GAS_PER_PUBDATA_LIMIT, EIP712_TX_TYPE, ERA_CHAIN_ID,
@@ -14,7 +11,7 @@
     },
 };
 use ethers::{
-    abi::{Abi, HumanReadableParser, Token, Tokenizable, Tokenize},
+    abi::{Abi, HumanReadableParser, Tokenizable, Tokenize},
     prelude::{
         encode_function_data,
         k256::{
@@ -30,13 +27,8 @@
         transaction::eip2718::TypedTransaction, Address, Bytes, Eip1559TransactionRequest,
         Signature, TransactionReceipt, U256,
     },
-    utils::keccak256,
 };
-<<<<<<< HEAD
-use std::{str::FromStr, sync::Arc};
-=======
-use std::{fmt::Display, fs::File, io::BufReader, path::PathBuf, str::FromStr};
->>>>>>> cc3bd1cf
+use std::{fmt::Display, fs::File, io::BufReader, path::PathBuf, str::FromStr, sync::Arc};
 
 pub struct ZKSWallet<M, D>
 where
@@ -126,12 +118,7 @@
         match &self.eth_provider {
             // TODO: Should we have a balance_on_block method?
             Some(eth_provider) => Ok(eth_provider.get_balance(self.address(), None).await?),
-<<<<<<< HEAD
             None => Err(ZKSWalletError::CustomError("no eth provider".to_string())),
-=======
-            None => Err(ZKSWalletError::CustomError("no era provider".to_owned())),
-            None => Err(ZKSWalletError::CustomError("no era provider".to_owned())),
->>>>>>> cc3bd1cf
         }
     }
 
@@ -142,7 +129,6 @@
         match &self.era_provider {
             // TODO: Should we have a balance_on_block method?
             Some(era_provider) => Ok(era_provider.get_balance(self.address(), None).await?),
-            None => Err(ZKSWalletError::CustomError("no era provider".to_owned())),
             None => Err(ZKSWalletError::CustomError("no era provider".to_owned())),
         }
     }
@@ -159,7 +145,6 @@
     {
         let era_provider = match &self.era_provider {
             Some(era_provider) => era_provider,
-            None => return Err(ZKSWalletError::CustomError("no era provider".to_owned())),
             None => return Err(ZKSWalletError::CustomError("no era provider".to_owned())),
         };
 
@@ -324,6 +309,68 @@
         Ok((contract_address, transaction_receipt))
     }
 
+    pub async fn deposit(&self, amount: U256) -> Result<TransactionReceipt, ZKSWalletError<M, D>>
+    where
+        M: ZKSProvider,
+    {
+        let to = self.address();
+        let call_data = Bytes::default();
+        let l2_gas_limit: U256 = RECOMMENDED_DEPOSIT_L2_GAS_LIMIT.into();
+        let l2_value = amount;
+        let gas_per_pubdata_byte: U256 = DEPOSIT_GAS_PER_PUBDATA_LIMIT.into();
+        let gas_price = self.get_eth_provider()?.get_gas_price().await?;
+        let gas_limit: U256 = RECOMMENDED_DEPOSIT_L1_GAS_LIMIT.into();
+        let operator_tip: U256 = 0.into();
+        let base_cost = self
+            .get_base_cost(gas_limit, gas_per_pubdata_byte, gas_price)
+            .await?;
+        let l1_value = base_cost + operator_tip + amount;
+        // let factory_deps = [];
+        let refund_recipient = self.address();
+        // FIXME check base cost
+
+        // FIXME request l2 transaction
+
+        let main_contract_address = self.get_era_provider()?.get_main_contract().await?;
+        let main_contract =
+            MainContractInstance::new(main_contract_address, self.get_eth_provider()?);
+
+        let receipt = main_contract
+            .request_l2_transaction(
+                to,
+                l2_value,
+                call_data,
+                l2_gas_limit,
+                gas_per_pubdata_byte,
+                Default::default(),
+                refund_recipient,
+                gas_price,
+                gas_limit,
+                l1_value,
+            )
+            .await?;
+
+        Ok(receipt)
+    }
+
+    async fn get_base_cost(
+        &self,
+        gas_limit: U256,
+        gas_per_pubdata_byte: U256,
+        gas_price: U256,
+    ) -> Result<U256, ZKSWalletError<M, D>>
+    where
+        M: ZKSProvider,
+    {
+        let main_contract_address = self.get_era_provider()?.get_main_contract().await?;
+        let main_contract = MainContract::new(main_contract_address, self.get_eth_provider()?);
+        let base_cost: U256 = main_contract
+            .l_2_transaction_base_cost(gas_price, gas_limit, gas_per_pubdata_byte)
+            .call()
+            .await?;
+
+        Ok(base_cost)
+    }
     async fn _deploy<T>(
         &self,
         contract_abi: Abi,
@@ -386,7 +433,7 @@
                 let salt = [0_u8; 32];
                 let bytecode_hash = hash_bytecode(&contract_bytecode)?;
                 let call_data: Bytes = match (contract_abi.constructor(), constructor_parameters) {
-                    (None, Some(_)) => return Err(ContractError::ConstructorError)?,
+                    (None, Some(_)) => return Err(ContractError::<M>::ConstructorError)?,
                     (None, None) | (Some(_), None) => contract_bytecode.clone().into(),
                     (Some(constructor), Some(constructor_parameters)) => constructor
                         .encode_input(
@@ -461,69 +508,6 @@
         let transaction: TypedTransaction = request.into();
         let response = era_provider.call(&transaction, None).await.unwrap();
         Ok(response)
-    }
-
-    pub async fn deposit(&self, amount: U256) -> Result<TransactionReceipt, ZKSWalletError<M, D>>
-    where
-        M: ZKSProvider,
-    {
-        let to = self.address();
-        let call_data = Bytes::default();
-        let l2_gas_limit: U256 = RECOMMENDED_DEPOSIT_L2_GAS_LIMIT.into();
-        let l2_value = amount;
-        let gas_per_pubdata_byte: U256 = DEPOSIT_GAS_PER_PUBDATA_LIMIT.into();
-        let gas_price = self.get_eth_provider()?.get_gas_price().await?;
-        let gas_limit: U256 = RECOMMENDED_DEPOSIT_L1_GAS_LIMIT.into();
-        let operator_tip: U256 = 0.into();
-        let base_cost = self
-            .get_base_cost(gas_limit, gas_per_pubdata_byte, gas_price)
-            .await?;
-        let l1_value = base_cost + operator_tip + amount;
-        // let factory_deps = [];
-        let refund_recipient = self.address();
-        // FIXME check base cost
-
-        // FIXME request l2 transaction
-
-        let main_contract_address = self.get_era_provider()?.get_main_contract().await?;
-        let main_contract =
-            MainContractInstance::new(main_contract_address, self.get_eth_provider()?);
-
-        let receipt = main_contract
-            .request_l2_transaction(
-                to,
-                l2_value,
-                call_data,
-                l2_gas_limit,
-                gas_per_pubdata_byte,
-                Default::default(),
-                refund_recipient,
-                gas_price,
-                gas_limit,
-                l1_value,
-            )
-            .await?;
-
-        Ok(receipt)
-    }
-
-    async fn get_base_cost(
-        &self,
-        gas_limit: U256,
-        gas_per_pubdata_byte: U256,
-        gas_price: U256,
-    ) -> Result<U256, ZKSWalletError<M, D>>
-    where
-        M: ZKSProvider,
-    {
-        let main_contract_address = self.get_era_provider()?.get_main_contract().await?;
-        let main_contract = MainContract::new(main_contract_address, self.get_eth_provider()?);
-        let base_cost: U256 = main_contract
-            .l_2_transaction_base_cost(gas_price, gas_limit, gas_per_pubdata_byte)
-            .call()
-            .await?;
-
-        Ok(base_cost)
     }
 }
 
@@ -615,7 +599,6 @@
     }
 
     #[tokio::test]
-<<<<<<< HEAD
     async fn test_deposit() {
         let private_key = "0x28a574ab2de8a00364d5dd4b07c4f2f574ef7fcc2a86a197f65abaec836d1959";
         let amount: U256 = parse_units("0.01", "ether").unwrap().into();
@@ -654,13 +637,8 @@
         );
     }
 
-    #[tokio::test]
-    async fn test_deploy() {
-        let deployer_private_key =
-=======
     async fn test_transfer_eip712() {
         let sender_private_key =
->>>>>>> cc3bd1cf
             "0x28a574ab2de8a00364d5dd4b07c4f2f574ef7fcc2a86a197f65abaec836d1959";
         let receiver_address: Address = "0xa61464658AfeAf65CccaaFD3a512b69A83B77618"
             .parse()
