use super::ZKSWalletError;
use crate::{
<<<<<<< HEAD
    compile::project::ZKProject,
=======
>>>>>>> b7fcce07
    eip712::{hash_bytecode, Eip712Meta, Eip712Transaction, Eip712TransactionRequest},
    zks_provider::ZKSProvider,
    zks_utils::{CONTRACT_DEPLOYER_ADDR, EIP712_TX_TYPE, ERA_CHAIN_ID, ETH_CHAIN_ID},
};
use ethers::{
<<<<<<< HEAD
    abi::{Abi, Token, Tokenizable, Tokenize},
=======
    abi::{Abi, Token},
>>>>>>> b7fcce07
    prelude::{
        encode_function_data,
        k256::{
            ecdsa::{RecoveryId, Signature as RecoverableSignature},
            schnorr::signature::hazmat::PrehashSigner,
        },
        ContractError, MiddlewareBuilder, SignerMiddleware,
    },
    providers::Middleware,
    signers::{Signer, Wallet},
    solc::{info::ContractInfo, Project, ProjectPathsConfig},
    types::{
        transaction::eip2718::TypedTransaction, Address, Bytes, Eip1559TransactionRequest,
        Signature, TransactionReceipt, U256,
    },
};
<<<<<<< HEAD
use std::{fmt::Display, fs::File, io::BufReader, path::PathBuf, str::FromStr};
=======
use std::{fs::File, io::BufReader, str::FromStr};
>>>>>>> b7fcce07

pub struct ZKSWallet<M, D>
where
    M: Middleware,
    D: PrehashSigner<(RecoverableSignature, RecoveryId)>,
{
    pub eth_provider: Option<SignerMiddleware<M, Wallet<D>>>,
    pub era_provider: Option<SignerMiddleware<M, Wallet<D>>>,
    pub wallet: Wallet<D>,
}

impl<M, D> ZKSWallet<M, D>
where
    M: Middleware + 'static,
    D: PrehashSigner<(RecoverableSignature, RecoveryId)> + Sync + Send + Clone,
{
    pub fn new(
        wallet: Wallet<D>,
        era_provider: Option<M>,
        eth_provider: Option<M>,
    ) -> Result<Self, ZKSWalletError<M, D>> {
        Ok(Self {
            wallet: wallet.clone().with_chain_id(ERA_CHAIN_ID),
            era_provider: era_provider
                .map(|p| p.with_signer(wallet.clone().with_chain_id(ERA_CHAIN_ID))),
            eth_provider: eth_provider.map(|p| p.with_signer(wallet.with_chain_id(ETH_CHAIN_ID))),
        })
    }

    pub fn connect_eth_provider(mut self, eth_provider: M) -> Self {
        self.eth_provider = Some(eth_provider.with_signer(self.wallet.clone()));
        self
    }

    pub fn connect_era_provider(mut self, era_provider: M) -> Self {
        self.era_provider = Some(era_provider.with_signer(self.wallet.clone()));
        self
    }

    pub fn connect_eth_signer(mut self, eth_signer: SignerMiddleware<M, Wallet<D>>) -> Self {
        self.eth_provider = Some(eth_signer);
        self
    }

    pub fn connect_era_signer(mut self, era_signer: SignerMiddleware<M, Wallet<D>>) -> Self {
        self.era_provider = Some(era_signer);
        self
    }

    // pub fn connect_eth(&mut self, host: &str, port: u16) {
    //     self.eth_provider = Provider::try_from(format!("http://{host}:{port}")).ok().map(|p| p.with_signer(self.wallet));
    // }

    // pub fn connect_era(&mut self, host: &str, port: u16) {
    //     self.era_provider = Provider::try_from(format!("http://{host}:{port}")).ok().map(|p| p.with_signer(self.wallet));
    // }

    pub fn address(&self) -> Address {
        self.wallet.address()
    }

    pub async fn eth_balance(&self) -> Result<U256, ZKSWalletError<M, D>>
    where
        M: ZKSProvider,
    {
        match &self.eth_provider {
            // TODO: Should we have a balance_on_block method?
            Some(eth_provider) => Ok(eth_provider.get_balance(self.address(), None).await?),
            None => Err(ZKSWalletError::CustomError("no era provider".to_owned())),
        }
    }

    pub async fn era_balance(&self) -> Result<U256, ZKSWalletError<M, D>>
    where
        M: ZKSProvider,
    {
        match &self.era_provider {
            // TODO: Should we have a balance_on_block method?
            Some(era_provider) => Ok(era_provider.get_balance(self.address(), None).await?),
            None => Err(ZKSWalletError::CustomError("no era provider".to_owned())),
        }
    }

    pub async fn transfer(
        &self,
        to: Address,
        amount_to_transfer: U256,
        // TODO: Support multiple-token transfers.
        _token: Option<Address>,
    ) -> Result<TransactionReceipt, ZKSWalletError<M, D>>
    where
        M: ZKSProvider,
    {
        let era_provider = match &self.era_provider {
            Some(era_provider) => era_provider,
            None => return Err(ZKSWalletError::CustomError("no era provider".to_owned())),
        };

        let mut transfer_request = Eip1559TransactionRequest::new()
            .from(self.address())
            .to(to)
            .value(amount_to_transfer)
            .chain_id(ERA_CHAIN_ID);

        let fee = era_provider.estimate_fee(transfer_request.clone()).await?;
        transfer_request = transfer_request.max_priority_fee_per_gas(fee.max_priority_fee_per_gas);
        transfer_request = transfer_request.max_fee_per_gas(fee.max_fee_per_gas);

        let transaction: TypedTransaction = transfer_request.into();

        // TODO: add block as an override.
        let pending_transaction = era_provider.send_transaction(transaction, None).await?;

        // TODO: Should we wait here for the transaction to be confirmed on-chain?

        pending_transaction
            .await?
            .ok_or(ZKSWalletError::CustomError(
                "no transaction receipt".to_owned(),
            ))
    }

    pub async fn transfer_eip712(
        &self,
        to: Address,
        amount_to_transfer: U256,
        // TODO: Support multiple-token transfers.
        _token: Option<Address>,
    ) -> Result<TransactionReceipt, ZKSWalletError<M, D>>
    where
        M: ZKSProvider,
    {
        let era_provider = match &self.era_provider {
            Some(era_provider) => era_provider,
            None => return Err(ZKSWalletError::CustomError("no era provider".to_owned())),
        };

        let mut transfer_request = Eip712TransactionRequest::new()
            .from(self.address())
            .to(to)
            .value(amount_to_transfer)
            .nonce(
                era_provider
                    .get_transaction_count(self.address(), None)
                    .await?,
            )
            .gas_price(era_provider.get_gas_price().await?);

        let fee = era_provider.estimate_fee(transfer_request.clone()).await?;
        transfer_request = transfer_request
            .max_priority_fee_per_gas(fee.max_priority_fee_per_gas)
            .max_fee_per_gas(fee.max_fee_per_gas)
            .gas_limit(fee.gas_limit);

        let signable_data: Eip712Transaction = transfer_request.clone().try_into()?;
        let signature: Signature = self.wallet.sign_typed_data(&signable_data).await?;
        transfer_request =
            transfer_request.custom_data(Eip712Meta::new().custom_signature(signature.to_vec()));

        let pending_transaction = era_provider
            .send_raw_transaction(
                [&[EIP712_TX_TYPE], &*transfer_request.rlp_unsigned()]
                    .concat()
                    .into(),
            )
            .await?;

        // TODO: Should we wait here for the transaction to be confirmed on-chain?

        let transaction_receipt = pending_transaction
            .await?
            .ok_or(ZKSWalletError::CustomError(
                "no transaction receipt".to_owned(),
            ))?;

        Ok(transaction_receipt)
    }

    pub async fn deploy(
        &self,
<<<<<<< HEAD
        contract_path: impl Into<PathBuf> + Display + Clone,
        contract_name: &str,
        constructor_parameters: impl Tokenizable,
=======
        contract_abi: Abi,
        contract_bytecode: Bytes,
        contract_dependencies: Option<Vec<Bytes>>,
        constructor_parameters: Vec<Token>,
>>>>>>> b7fcce07
    ) -> Result<Address, ZKSWalletError<M, D>>
    where
        M: ZKSProvider,
    {
<<<<<<< HEAD
        let mut root = PathBuf::from("./");
        root.push::<PathBuf>(contract_path.clone().into());
        let zk_project = ZKProject::from(
            Project::builder()
                .paths(ProjectPathsConfig::builder().build_with_root(root))
                .set_auto_detect(true)
                .build()?,
        );
        let compilation_output = zk_project.compile()?;
        let artifact = compilation_output
            .find_contract(ContractInfo::from_str(&format!(
                "{contract_path}:{contract_name}"
            ))?)
            .ok_or(ZKSWalletError::CustomError("no contract abi".to_owned()))?;

        let transaction_receipt = self
            ._deploy(
                artifact
                    .abi
                    .clone()
                    .ok_or(ZKSWalletError::CustomError("no contract abi".to_owned()))?,
                artifact
                    .bin
                    .clone()
                    .ok_or(ZKSWalletError::CustomError("no contract bin".to_owned()))?
                    .to_vec(),
                None,
                constructor_parameters.into_tokens(),
=======
        let transaction_receipt = self
            ._deploy(
                contract_abi,
                contract_bytecode,
                contract_dependencies,
                constructor_parameters,
>>>>>>> b7fcce07
            )
            .await?;

        let contract_address =
            transaction_receipt
                .contract_address
                .ok_or(ZKSWalletError::CustomError(
                    "no contract address".to_owned(),
                ))?;

        Ok(contract_address)
    }

    pub async fn deploy_with_receipt(
        &self,
        contract_abi: Abi,
<<<<<<< HEAD
        contract_bytecode: Vec<u8>,
        contract_dependencies: Option<Vec<Vec<u8>>>,
=======
        contract_bytecode: Bytes,
        contract_dependencies: Option<Vec<Bytes>>,
>>>>>>> b7fcce07
        constructor_parameters: Vec<Token>,
    ) -> Result<(Address, TransactionReceipt), ZKSWalletError<M, D>>
    where
        M: ZKSProvider,
    {
        let transaction_receipt = self
            ._deploy(
                contract_abi,
                contract_bytecode,
                contract_dependencies,
                constructor_parameters,
            )
            .await?;

        let contract_address =
            transaction_receipt
                .contract_address
                .ok_or(ZKSWalletError::CustomError(
                    "no contract address".to_owned(),
                ))?;

        Ok((contract_address, transaction_receipt))
    }

    // The field `constant` of ethers::abi::Function is deprecated.
    #[allow(deprecated)]
    async fn _deploy(
        &self,
        contract_abi: Abi,
<<<<<<< HEAD
        contract_bytecode: Vec<u8>,
        contract_dependencies: Option<Vec<Vec<u8>>>,
=======
        contract_bytecode: Bytes,
        contract_dependencies: Option<Vec<Bytes>>,
>>>>>>> b7fcce07
        constructor_parameters: Vec<Token>,
    ) -> Result<TransactionReceipt, ZKSWalletError<M, D>>
    where
        M: ZKSProvider,
    {
        let era_provider = match &self.era_provider {
            Some(era_provider) => era_provider,
            None => return Err(ZKSWalletError::CustomError("no era provider".to_owned())),
        };

        let custom_data = Eip712Meta::new().factory_deps({
            let mut factory_deps = Vec::new();
            if let Some(contract_dependencies) = contract_dependencies {
                factory_deps.extend(contract_dependencies);
            }
            factory_deps.push(contract_bytecode.clone());
            factory_deps
        });

        let mut deploy_request = Eip712TransactionRequest::new()
            .r#type(EIP712_TX_TYPE)
            .from(self.address())
            .to(Address::from_str(CONTRACT_DEPLOYER_ADDR).map_err(|e| {
                ZKSWalletError::CustomError(format!("invalid contract deployer address: {e}"))
            })?)
            .chain_id(ERA_CHAIN_ID)
            .nonce(
                era_provider
                    .get_transaction_count(self.address(), None)
                    .await?,
            )
            .gas_price(era_provider.get_gas_price().await?)
            .max_fee_per_gas(era_provider.get_gas_price().await?)
            .data({
                let contract_deployer = Abi::load(BufReader::new(
<<<<<<< HEAD
                    File::open("./src/abi/ContractDeployer.json").map_err(|e| {
                        ZKSWalletError::CustomError(format!(
                            "failed to open ContractDeployer abi: {e}"
                        ))
                    })?,
                ))
                .map_err(|e| {
                    ZKSWalletError::CustomError(format!("failed to load ContractDeployer abi: {e}"))
                })?;
                let create = contract_deployer.function("create").map_err(|e| {
                    ZKSWalletError::CustomError(format!("failed to get create function: {e}"))
                })?;
=======
                    File::open("./src/abi/ContractDeployer.json").unwrap(),
                ))
                .unwrap();
                let create = contract_deployer.function("create").unwrap();
>>>>>>> b7fcce07
                // TODO: User could provide this instead of defaulting.
                let salt = [0_u8; 32];
                let bytecode_hash = hash_bytecode(&contract_bytecode)?;
                let call_data: Bytes = match (
                    contract_abi.constructor(),
                    constructor_parameters.is_empty(),
                ) {
                    (None, false) => return Err(ContractError::ConstructorError)?,
<<<<<<< HEAD
                    (None, true) => contract_bytecode.clone().into(),
=======
                    (None, true) => contract_bytecode.clone(),
>>>>>>> b7fcce07
                    (Some(constructor), _) => constructor
                        .encode_input(contract_bytecode.to_vec(), &constructor_parameters)
                        .map_err(|err| ZKSWalletError::CustomError(err.to_string()))?
                        .into(),
                };

                encode_function_data(create, (salt, bytecode_hash, call_data))?
            })
            .custom_data(custom_data.clone());

        let fee = era_provider.estimate_fee(deploy_request.clone()).await?;
        deploy_request = deploy_request
            .max_priority_fee_per_gas(fee.max_priority_fee_per_gas)
            .max_fee_per_gas(fee.max_fee_per_gas)
            .gas_limit(fee.gas_limit);

        let signable_data: Eip712Transaction = deploy_request.clone().try_into()?;
        let signature: Signature = self.wallet.sign_typed_data(&signable_data).await?;
        deploy_request =
            deploy_request.custom_data(custom_data.custom_signature(signature.to_vec()));

        let pending_transaction = era_provider
            .send_raw_transaction(
                [&[EIP712_TX_TYPE], &*deploy_request.rlp_unsigned()]
                    .concat()
                    .into(),
            )
            .await?;

        // TODO: Should we wait here for the transaction to be confirmed on-chain?

        pending_transaction
            .await?
            .ok_or(ZKSWalletError::CustomError(
                "no transaction receipt".to_owned(),
            ))
    }
}

#[cfg(test)]
mod zks_signer_tests {
    use crate::compile::project::ZKProject;
    use crate::zks_utils::ERA_CHAIN_ID;
    use crate::zks_wallet::ZKSWallet;
<<<<<<< HEAD
    use ethers::abi::{Token, Tokenize};
=======
    use ethers::abi::Token;
>>>>>>> b7fcce07
    use ethers::providers::Middleware;
    use ethers::providers::{Http, Provider};
    use ethers::signers::{LocalWallet, Signer};
    use ethers::solc::info::ContractInfo;
    use ethers::solc::{Project, ProjectPathsConfig};
    use ethers::types::Address;
    use ethers::types::U256;
    use std::str::FromStr;

    fn era_provider() -> Provider<Http> {
<<<<<<< HEAD
        Provider::try_from("http://65.21.140.36:3050".to_owned()).unwrap()
=======
        Provider::try_from("http://localhost:3050".to_owned()).unwrap()
>>>>>>> b7fcce07
    }

    #[tokio::test]
    async fn test_transfer() {
        let sender_private_key =
            "0x28a574ab2de8a00364d5dd4b07c4f2f574ef7fcc2a86a197f65abaec836d1959";
        let receiver_address: Address = "0xa61464658AfeAf65CccaaFD3a512b69A83B77618"
            .parse()
            .unwrap();
        let amount_to_transfer: U256 = 1_i32.into();

        let era_provider = era_provider();
        let wallet = LocalWallet::from_str(sender_private_key)
            .unwrap()
            .with_chain_id(ERA_CHAIN_ID);
        let zk_wallet = ZKSWallet::new(wallet, Some(era_provider.clone()), None).unwrap();

        let sender_balance_before = era_provider
            .get_balance(zk_wallet.address(), None)
            .await
            .unwrap();
        let receiver_balance_before = era_provider
            .get_balance(receiver_address, None)
            .await
            .unwrap();

        println!("Sender balance before: {sender_balance_before}");
        println!("Receiver balance before: {receiver_balance_before}");

        let receipt = zk_wallet
            .transfer(receiver_address, amount_to_transfer, None)
            .await
            .unwrap();

        assert_eq!(receipt.from, zk_wallet.address());
        assert_eq!(receipt.to.unwrap(), receiver_address);

        tokio::time::sleep(tokio::time::Duration::from_secs(2)).await;

        let sender_balance_after = era_provider
            .get_balance(zk_wallet.address(), None)
            .await
            .unwrap();
        let receiver_balance_after = era_provider
            .get_balance(receiver_address, None)
            .await
            .unwrap();

        println!("Sender balance after: {sender_balance_after}");
        println!("Receiver balance after: {receiver_balance_after}");
<<<<<<< HEAD
=======

        assert_eq!(
            sender_balance_after,
            sender_balance_before
                - (amount_to_transfer
                    + receipt.effective_gas_price.unwrap() * receipt.gas_used.unwrap())
        );
        assert_eq!(
            receiver_balance_after,
            receiver_balance_before + amount_to_transfer
        );
    }

    #[tokio::test]
    async fn test_transfer_eip712() {
        let sender_private_key =
            "0x28a574ab2de8a00364d5dd4b07c4f2f574ef7fcc2a86a197f65abaec836d1959";
        let receiver_address: Address = "0xa61464658AfeAf65CccaaFD3a512b69A83B77618"
            .parse()
            .unwrap();
        let amount_to_transfer: U256 = 1_i32.into();

        let era_provider = era_provider();
        let wallet = LocalWallet::from_str(sender_private_key)
            .unwrap()
            .with_chain_id(ERA_CHAIN_ID);
        let zk_wallet = ZKSWallet::new(wallet, Some(era_provider.clone()), None).unwrap();

        let sender_balance_before = era_provider
            .get_balance(zk_wallet.address(), None)
            .await
            .unwrap();
        let receiver_balance_before = era_provider
            .get_balance(receiver_address, None)
            .await
            .unwrap();

        println!("Sender balance before: {sender_balance_before}");
        println!("Receiver balance before: {receiver_balance_before}");

        let receipt = zk_wallet
            .transfer_eip712(receiver_address, amount_to_transfer, None)
            .await
            .unwrap();

        assert_eq!(receipt.from, zk_wallet.address());
        assert_eq!(receipt.to.unwrap(), receiver_address);

        tokio::time::sleep(tokio::time::Duration::from_secs(2)).await;

        let sender_balance_after = era_provider
            .get_balance(zk_wallet.address(), None)
            .await
            .unwrap();
        let receiver_balance_after = era_provider
            .get_balance(receiver_address, None)
            .await
            .unwrap();

        println!("Sender balance after: {sender_balance_after}");
        println!("Receiver balance after: {receiver_balance_after}");
>>>>>>> b7fcce07

        assert_eq!(
            sender_balance_after,
            sender_balance_before
                - (amount_to_transfer
                    + receipt.effective_gas_price.unwrap() * receipt.gas_used.unwrap())
        );
        assert_eq!(
            receiver_balance_after,
            receiver_balance_before + amount_to_transfer
        );
    }

    #[tokio::test]
<<<<<<< HEAD
    async fn test_transfer_eip712() {
        let sender_private_key =
=======
    async fn test_deploy_contract_with_constructor_args() {
        let deployer_private_key =
>>>>>>> b7fcce07
            "0x28a574ab2de8a00364d5dd4b07c4f2f574ef7fcc2a86a197f65abaec836d1959";
        let receiver_address: Address = "0xa61464658AfeAf65CccaaFD3a512b69A83B77618"
            .parse()
            .unwrap();
        let amount_to_transfer: U256 = 1_i32.into();

        let era_provider = era_provider();
        let wallet = LocalWallet::from_str(sender_private_key)
            .unwrap()
            .with_chain_id(ERA_CHAIN_ID);
        let zk_wallet = ZKSWallet::new(wallet, Some(era_provider.clone()), None).unwrap();

<<<<<<< HEAD
        let sender_balance_before = era_provider
            .get_balance(zk_wallet.address(), None)
            .await
            .unwrap();
        let receiver_balance_before = era_provider
            .get_balance(receiver_address, None)
            .await
            .unwrap();

        println!("Sender balance before: {sender_balance_before}");
        println!("Receiver balance before: {receiver_balance_before}");

        let receipt = zk_wallet
            .transfer_eip712(receiver_address, amount_to_transfer, None)
            .await
            .unwrap();

        assert_eq!(receipt.from, zk_wallet.address());
        assert_eq!(receipt.to.unwrap(), receiver_address);

        tokio::time::sleep(tokio::time::Duration::from_secs(2)).await;

        let sender_balance_after = era_provider
            .get_balance(zk_wallet.address(), None)
            .await
            .unwrap();
        let receiver_balance_after = era_provider
            .get_balance(receiver_address, None)
            .await
            .unwrap();

        println!("Sender balance after: {sender_balance_after}");
        println!("Receiver balance after: {receiver_balance_after}");

        assert_eq!(
            sender_balance_after,
            sender_balance_before
                - (amount_to_transfer
                    + receipt.effective_gas_price.unwrap() * receipt.gas_used.unwrap())
        );
        assert_eq!(
            receiver_balance_after,
            receiver_balance_before + amount_to_transfer
        );
    }

    #[tokio::test]
    async fn test_deploy_contract_with_constructor_args() {
        let deployer_private_key =
            "7726827caac94a7f9e1b160f7ea819f172f7b6f9d2a97f992c38edeab82d4110";
        let era_provider = era_provider();
        let wallet = LocalWallet::from_str(deployer_private_key)
            .unwrap()
            .with_chain_id(ERA_CHAIN_ID);
        let zk_wallet = ZKSWallet::new(wallet, Some(era_provider.clone()), None).unwrap();
        let project_root = "./src/compile/test_contracts/storage";
        let contract_name = "ValueStorage";

        let zk_project = ZKProject::from(
            Project::builder()
                .paths(ProjectPathsConfig::builder().build_with_root(project_root))
                .set_auto_detect(true)
                .build()
                .unwrap(),
        );
        let compilation_output = zk_project.compile().unwrap();
        let artifact = compilation_output
            .find_contract(
                ContractInfo::from_str(&format!(
                    "src/compile/test_contracts/storage/src/ValueStorage.sol:{contract_name}"
                ))
                .unwrap(),
            )
            .unwrap();
        let compiled_bytecode = artifact.bin.clone().unwrap();

        let contract_address = zk_wallet
            .deploy(
                "src/compile/test_contracts/storage/src/ValueStorage.sol",
                contract_name,
                U256::from(10),
=======
        let paths =
            ProjectPathsConfig::builder().build_with_root("./src/compile/test_contracts/storage");
        let project = Project::builder()
            .paths(paths)
            .set_auto_detect(true)
            .no_artifacts()
            .build()
            .unwrap();

        let zk_project = ZKProject::from(project);
        let compilation_output = zk_project.compile().unwrap();
        let artifact = compilation_output
            .find_contract(
                ContractInfo::from_str(
                    "src/compile/test_contracts/storage/src/ValueStorage.sol:ValueStorage",
                )
                .unwrap(),
            )
            .unwrap();

        let abi = artifact.abi.clone().unwrap();
        let bytecode = artifact.bin.clone().unwrap();

        println!("abi: {:?}", abi);

        let contract_address = zk_wallet
            .deploy(
                abi,
                bytecode.clone(),
                None,
                vec![Token::Uint(U256::from(0))],
>>>>>>> b7fcce07
            )
            .await
            .unwrap();

        let recovered_bytecode = era_provider.get_code(contract_address, None).await.unwrap();

<<<<<<< HEAD
        assert_eq!(compiled_bytecode, recovered_bytecode);
=======
        assert_eq!(bytecode, recovered_bytecode);
>>>>>>> b7fcce07
    }
}<|MERGE_RESOLUTION|>--- conflicted
+++ resolved
@@ -1,19 +1,12 @@
 use super::ZKSWalletError;
 use crate::{
-<<<<<<< HEAD
     compile::project::ZKProject,
-=======
->>>>>>> b7fcce07
     eip712::{hash_bytecode, Eip712Meta, Eip712Transaction, Eip712TransactionRequest},
     zks_provider::ZKSProvider,
     zks_utils::{CONTRACT_DEPLOYER_ADDR, EIP712_TX_TYPE, ERA_CHAIN_ID, ETH_CHAIN_ID},
 };
 use ethers::{
-<<<<<<< HEAD
     abi::{Abi, Token, Tokenizable, Tokenize},
-=======
-    abi::{Abi, Token},
->>>>>>> b7fcce07
     prelude::{
         encode_function_data,
         k256::{
@@ -30,11 +23,7 @@
         Signature, TransactionReceipt, U256,
     },
 };
-<<<<<<< HEAD
 use std::{fmt::Display, fs::File, io::BufReader, path::PathBuf, str::FromStr};
-=======
-use std::{fs::File, io::BufReader, str::FromStr};
->>>>>>> b7fcce07
 
 pub struct ZKSWallet<M, D>
 where
@@ -204,7 +193,7 @@
 
         // TODO: Should we wait here for the transaction to be confirmed on-chain?
 
-        let transaction_receipt = pending_transaction
+        pending_transaction
             .await?
             .ok_or(ZKSWalletError::CustomError(
                 "no transaction receipt".to_owned(),
@@ -215,21 +204,13 @@
 
     pub async fn deploy(
         &self,
-<<<<<<< HEAD
         contract_path: impl Into<PathBuf> + Display + Clone,
         contract_name: &str,
         constructor_parameters: impl Tokenizable,
-=======
-        contract_abi: Abi,
-        contract_bytecode: Bytes,
-        contract_dependencies: Option<Vec<Bytes>>,
-        constructor_parameters: Vec<Token>,
->>>>>>> b7fcce07
     ) -> Result<Address, ZKSWalletError<M, D>>
     where
         M: ZKSProvider,
     {
-<<<<<<< HEAD
         let mut root = PathBuf::from("./");
         root.push::<PathBuf>(contract_path.clone().into());
         let zk_project = ZKProject::from(
@@ -258,14 +239,35 @@
                     .to_vec(),
                 None,
                 constructor_parameters.into_tokens(),
-=======
+            )
+            .await?;
+
+        let contract_address =
+            transaction_receipt
+                .contract_address
+                .ok_or(ZKSWalletError::CustomError(
+                    "no contract address".to_owned(),
+                ))?;
+
+        Ok(contract_address)
+    }
+
+    pub async fn deploy_with_receipt(
+        &self,
+        contract_abi: Abi,
+        contract_bytecode: Vec<u8>,
+        contract_dependencies: Option<Vec<Vec<u8>>>,
+        constructor_parameters: Vec<Token>,
+    ) -> Result<(Address, TransactionReceipt), ZKSWalletError<M, D>>
+    where
+        M: ZKSProvider,
+    {
         let transaction_receipt = self
             ._deploy(
                 contract_abi,
                 contract_bytecode,
                 contract_dependencies,
                 constructor_parameters,
->>>>>>> b7fcce07
             )
             .await?;
 
@@ -276,40 +278,6 @@
                     "no contract address".to_owned(),
                 ))?;
 
-        Ok(contract_address)
-    }
-
-    pub async fn deploy_with_receipt(
-        &self,
-        contract_abi: Abi,
-<<<<<<< HEAD
-        contract_bytecode: Vec<u8>,
-        contract_dependencies: Option<Vec<Vec<u8>>>,
-=======
-        contract_bytecode: Bytes,
-        contract_dependencies: Option<Vec<Bytes>>,
->>>>>>> b7fcce07
-        constructor_parameters: Vec<Token>,
-    ) -> Result<(Address, TransactionReceipt), ZKSWalletError<M, D>>
-    where
-        M: ZKSProvider,
-    {
-        let transaction_receipt = self
-            ._deploy(
-                contract_abi,
-                contract_bytecode,
-                contract_dependencies,
-                constructor_parameters,
-            )
-            .await?;
-
-        let contract_address =
-            transaction_receipt
-                .contract_address
-                .ok_or(ZKSWalletError::CustomError(
-                    "no contract address".to_owned(),
-                ))?;
-
         Ok((contract_address, transaction_receipt))
     }
 
@@ -318,13 +286,8 @@
     async fn _deploy(
         &self,
         contract_abi: Abi,
-<<<<<<< HEAD
         contract_bytecode: Vec<u8>,
         contract_dependencies: Option<Vec<Vec<u8>>>,
-=======
-        contract_bytecode: Bytes,
-        contract_dependencies: Option<Vec<Bytes>>,
->>>>>>> b7fcce07
         constructor_parameters: Vec<Token>,
     ) -> Result<TransactionReceipt, ZKSWalletError<M, D>>
     where
@@ -360,7 +323,6 @@
             .max_fee_per_gas(era_provider.get_gas_price().await?)
             .data({
                 let contract_deployer = Abi::load(BufReader::new(
-<<<<<<< HEAD
                     File::open("./src/abi/ContractDeployer.json").map_err(|e| {
                         ZKSWalletError::CustomError(format!(
                             "failed to open ContractDeployer abi: {e}"
@@ -373,12 +335,6 @@
                 let create = contract_deployer.function("create").map_err(|e| {
                     ZKSWalletError::CustomError(format!("failed to get create function: {e}"))
                 })?;
-=======
-                    File::open("./src/abi/ContractDeployer.json").unwrap(),
-                ))
-                .unwrap();
-                let create = contract_deployer.function("create").unwrap();
->>>>>>> b7fcce07
                 // TODO: User could provide this instead of defaulting.
                 let salt = [0_u8; 32];
                 let bytecode_hash = hash_bytecode(&contract_bytecode)?;
@@ -387,11 +343,7 @@
                     constructor_parameters.is_empty(),
                 ) {
                     (None, false) => return Err(ContractError::ConstructorError)?,
-<<<<<<< HEAD
                     (None, true) => contract_bytecode.clone().into(),
-=======
-                    (None, true) => contract_bytecode.clone(),
->>>>>>> b7fcce07
                     (Some(constructor), _) => constructor
                         .encode_input(contract_bytecode.to_vec(), &constructor_parameters)
                         .map_err(|err| ZKSWalletError::CustomError(err.to_string()))?
@@ -436,11 +388,7 @@
     use crate::compile::project::ZKProject;
     use crate::zks_utils::ERA_CHAIN_ID;
     use crate::zks_wallet::ZKSWallet;
-<<<<<<< HEAD
     use ethers::abi::{Token, Tokenize};
-=======
-    use ethers::abi::Token;
->>>>>>> b7fcce07
     use ethers::providers::Middleware;
     use ethers::providers::{Http, Provider};
     use ethers::signers::{LocalWallet, Signer};
@@ -451,11 +399,7 @@
     use std::str::FromStr;
 
     fn era_provider() -> Provider<Http> {
-<<<<<<< HEAD
         Provider::try_from("http://65.21.140.36:3050".to_owned()).unwrap()
-=======
-        Provider::try_from("http://localhost:3050".to_owned()).unwrap()
->>>>>>> b7fcce07
     }
 
     #[tokio::test]
@@ -506,8 +450,6 @@
 
         println!("Sender balance after: {sender_balance_after}");
         println!("Receiver balance after: {receiver_balance_after}");
-<<<<<<< HEAD
-=======
 
         assert_eq!(
             sender_balance_after,
@@ -536,74 +478,6 @@
             .with_chain_id(ERA_CHAIN_ID);
         let zk_wallet = ZKSWallet::new(wallet, Some(era_provider.clone()), None).unwrap();
 
-        let sender_balance_before = era_provider
-            .get_balance(zk_wallet.address(), None)
-            .await
-            .unwrap();
-        let receiver_balance_before = era_provider
-            .get_balance(receiver_address, None)
-            .await
-            .unwrap();
-
-        println!("Sender balance before: {sender_balance_before}");
-        println!("Receiver balance before: {receiver_balance_before}");
-
-        let receipt = zk_wallet
-            .transfer_eip712(receiver_address, amount_to_transfer, None)
-            .await
-            .unwrap();
-
-        assert_eq!(receipt.from, zk_wallet.address());
-        assert_eq!(receipt.to.unwrap(), receiver_address);
-
-        tokio::time::sleep(tokio::time::Duration::from_secs(2)).await;
-
-        let sender_balance_after = era_provider
-            .get_balance(zk_wallet.address(), None)
-            .await
-            .unwrap();
-        let receiver_balance_after = era_provider
-            .get_balance(receiver_address, None)
-            .await
-            .unwrap();
-
-        println!("Sender balance after: {sender_balance_after}");
-        println!("Receiver balance after: {receiver_balance_after}");
->>>>>>> b7fcce07
-
-        assert_eq!(
-            sender_balance_after,
-            sender_balance_before
-                - (amount_to_transfer
-                    + receipt.effective_gas_price.unwrap() * receipt.gas_used.unwrap())
-        );
-        assert_eq!(
-            receiver_balance_after,
-            receiver_balance_before + amount_to_transfer
-        );
-    }
-
-    #[tokio::test]
-<<<<<<< HEAD
-    async fn test_transfer_eip712() {
-        let sender_private_key =
-=======
-    async fn test_deploy_contract_with_constructor_args() {
-        let deployer_private_key =
->>>>>>> b7fcce07
-            "0x28a574ab2de8a00364d5dd4b07c4f2f574ef7fcc2a86a197f65abaec836d1959";
-        let receiver_address: Address = "0xa61464658AfeAf65CccaaFD3a512b69A83B77618"
-            .parse()
-            .unwrap();
-        let amount_to_transfer: U256 = 1_i32.into();
-
-        let era_provider = era_provider();
-        let wallet = LocalWallet::from_str(sender_private_key)
-            .unwrap()
-            .with_chain_id(ERA_CHAIN_ID);
-        let zk_wallet = ZKSWallet::new(wallet, Some(era_provider.clone()), None).unwrap();
-
-<<<<<<< HEAD
         let sender_balance_before = era_provider
             .get_balance(zk_wallet.address(), None)
             .await
@@ -685,49 +559,12 @@
                 "src/compile/test_contracts/storage/src/ValueStorage.sol",
                 contract_name,
                 U256::from(10),
-=======
-        let paths =
-            ProjectPathsConfig::builder().build_with_root("./src/compile/test_contracts/storage");
-        let project = Project::builder()
-            .paths(paths)
-            .set_auto_detect(true)
-            .no_artifacts()
-            .build()
-            .unwrap();
-
-        let zk_project = ZKProject::from(project);
-        let compilation_output = zk_project.compile().unwrap();
-        let artifact = compilation_output
-            .find_contract(
-                ContractInfo::from_str(
-                    "src/compile/test_contracts/storage/src/ValueStorage.sol:ValueStorage",
-                )
-                .unwrap(),
-            )
-            .unwrap();
-
-        let abi = artifact.abi.clone().unwrap();
-        let bytecode = artifact.bin.clone().unwrap();
-
-        println!("abi: {:?}", abi);
-
-        let contract_address = zk_wallet
-            .deploy(
-                abi,
-                bytecode.clone(),
-                None,
-                vec![Token::Uint(U256::from(0))],
->>>>>>> b7fcce07
             )
             .await
             .unwrap();
 
         let recovered_bytecode = era_provider.get_code(contract_address, None).await.unwrap();
 
-<<<<<<< HEAD
         assert_eq!(compiled_bytecode, recovered_bytecode);
-=======
-        assert_eq!(bytecode, recovered_bytecode);
->>>>>>> b7fcce07
     }
 }