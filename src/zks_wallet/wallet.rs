<<<<<<< HEAD
pub mod deposit_request;

use self::deposit_request::DepositRequest;

=======
>>>>>>> 22249282
use super::{Overrides, ZKSWalletError};
use crate::{
    compile::project::ZKProject,
    contracts::main_contract::{MainContract, MainContractInstance},
    eip712::Eip712Transaction,
    eip712::{hash_bytecode, Eip712Meta, Eip712TransactionRequest},
    zks_provider::ZKSProvider,
    zks_utils::{
        CONTRACTS_L1_MESSENGER_ADDR, CONTRACTS_L2_ETH_TOKEN_ADDR, CONTRACT_DEPLOYER_ADDR,
<<<<<<< HEAD
        EIP712_TX_TYPE, ERA_CHAIN_ID, ETH_CHAIN_ID,
=======
        DEPOSIT_GAS_PER_PUBDATA_LIMIT, EIP712_TX_TYPE, ERA_CHAIN_ID, ETH_CHAIN_ID,
        RECOMMENDED_DEPOSIT_L1_GAS_LIMIT, RECOMMENDED_DEPOSIT_L2_GAS_LIMIT,
>>>>>>> 22249282
    },
};
use ethers::{
    abi::{decode, Abi, HumanReadableParser, ParamType, Token, Tokenizable, Tokenize},
    prelude::{
        encode_function_data,
        k256::{
            ecdsa::{RecoveryId, Signature as RecoverableSignature},
            schnorr::signature::hazmat::PrehashSigner,
        },
        ContractError, MiddlewareBuilder, SignerMiddleware,
    },
    providers::Middleware,
    signers::{Signer, Wallet},
    solc::{info::ContractInfo, Project, ProjectPathsConfig},
    types::{
        transaction::eip2718::TypedTransaction, Address, Bytes, Eip1559TransactionRequest, Log,
        Signature, TransactionReceipt, H256, U256,
    },
};
use serde_json::Value;
use std::{fmt::Display, fs::File, io::BufReader, path::PathBuf, str::FromStr, sync::Arc};

pub struct ZKSWallet<M, D>
where
    M: Middleware,
    D: PrehashSigner<(RecoverableSignature, RecoveryId)>,
{
    /// Eth provider
    pub eth_provider: Option<Arc<SignerMiddleware<M, Wallet<D>>>>,
    pub era_provider: Option<Arc<SignerMiddleware<M, Wallet<D>>>>,
    pub l2_wallet: Wallet<D>,
    pub l1_wallet: Wallet<D>,
}

impl<M, D> ZKSWallet<M, D>
where
    M: Middleware + 'static,
    D: PrehashSigner<(RecoverableSignature, RecoveryId)> + Sync + Send + Clone,
{
    pub fn new(
        l2_wallet: Wallet<D>,
        l1_wallet: Option<Wallet<D>>,
        era_provider: Option<M>,
        eth_provider: Option<M>,
    ) -> Result<Self, ZKSWalletError<M, D>> {
        let l1_wallet = match l1_wallet {
            Some(wallet) => wallet.with_chain_id(ETH_CHAIN_ID),
            None => l2_wallet.clone().with_chain_id(ETH_CHAIN_ID),
        };
        let l2_wallet = l2_wallet.with_chain_id(ERA_CHAIN_ID);
        Ok(Self {
            l2_wallet: l2_wallet.clone(),
            l1_wallet: l1_wallet.clone(),
            era_provider: era_provider.map(|p| p.with_signer(l2_wallet).into()),
            eth_provider: eth_provider.map(|p| p.with_signer(l1_wallet).into()),
        })
    }

    pub fn connect_eth_provider(mut self, eth_provider: M) -> Self {
        self.eth_provider = Some(eth_provider.with_signer(self.l1_wallet.clone()).into());
        self
    }

    pub fn connect_era_provider(mut self, era_provider: M) -> Self {
        self.era_provider = Some(era_provider.with_signer(self.l2_wallet.clone()).into());
        self
    }

    pub fn connect_eth_signer(mut self, eth_signer: SignerMiddleware<M, Wallet<D>>) -> Self {
        self.eth_provider = Some(eth_signer.into());
        self
    }

    pub fn connect_era_signer(mut self, era_signer: SignerMiddleware<M, Wallet<D>>) -> Self {
        self.era_provider = Some(era_signer.into());
        self
    }

    // pub fn connect_eth(&mut self, host: &str, port: u16) {
    //     self.eth_provider = Provider::try_from(format!("http://{host}:{port}")).ok().map(|p| p.with_signer(self.wallet));
    // }

    // pub fn connect_era(&mut self, host: &str, port: u16) {
    //     self.era_provider = Provider::try_from(format!("http://{host}:{port}")).ok().map(|p| p.with_signer(self.wallet));
    // }

    pub fn l2_address(&self) -> Address {
        self.l2_wallet.address()
    }

    pub fn l1_address(&self) -> Address {
        self.l1_wallet.address()
    }

    pub fn get_eth_provider(
        &self,
    ) -> Result<Arc<SignerMiddleware<M, Wallet<D>>>, ZKSWalletError<M, D>> {
        match &self.eth_provider {
            Some(eth_provider) => Ok(Arc::clone(eth_provider)),
            None => Err(ZKSWalletError::NoL1ProviderError()),
        }
    }

    pub fn get_era_provider(
        &self,
    ) -> Result<Arc<SignerMiddleware<M, Wallet<D>>>, ZKSWalletError<M, D>> {
        match &self.era_provider {
            Some(era_provider) => Ok(Arc::clone(era_provider)),
            None => Err(ZKSWalletError::NoL2ProviderError()),
        }
    }

    pub async fn eth_balance(&self) -> Result<U256, ZKSWalletError<M, D>>
    where
        M: ZKSProvider,
    {
        match &self.eth_provider {
            // TODO: Should we have a balance_on_block method?
            Some(eth_provider) => Ok(eth_provider.get_balance(self.l1_address(), None).await?),
            None => Err(ZKSWalletError::CustomError("no eth provider".to_owned())),
        }
    }

    pub async fn era_balance(&self) -> Result<U256, ZKSWalletError<M, D>>
    where
        M: ZKSProvider,
    {
        match &self.era_provider {
            // TODO: Should we have a balance_on_block method?
            Some(era_provider) => Ok(era_provider.get_balance(self.l2_address(), None).await?),
            None => Err(ZKSWalletError::CustomError("no era provider".to_owned())),
        }
    }

    pub async fn transfer(
        &self,
        to: Address,
        amount_to_transfer: U256,
        // TODO: Support multiple-token transfers.
        _token: Option<Address>,
    ) -> Result<TransactionReceipt, ZKSWalletError<M, D>>
    where
        M: ZKSProvider,
    {
        let era_provider = match &self.era_provider {
            Some(era_provider) => era_provider,
            None => return Err(ZKSWalletError::CustomError("no era provider".to_owned())),
        };

        let mut transfer_request = Eip1559TransactionRequest::new()
            .from(self.l2_address())
            .to(to)
            .value(amount_to_transfer)
            .chain_id(ERA_CHAIN_ID);

        let fee = era_provider.estimate_fee(transfer_request.clone()).await?;
        transfer_request = transfer_request.max_priority_fee_per_gas(fee.max_priority_fee_per_gas);
        transfer_request = transfer_request.max_fee_per_gas(fee.max_fee_per_gas);

        let transaction: TypedTransaction = transfer_request.into();

        // TODO: add block as an override.
        let pending_transaction = era_provider.send_transaction(transaction, None).await?;

        pending_transaction
            .await?
            .ok_or(ZKSWalletError::CustomError(
                "no transaction receipt".to_owned(),
            ))
    }

    pub async fn transfer_eip712(
        &self,
        to: Address,
        amount_to_transfer: U256,
        // TODO: Support multiple-token transfers.
        _token: Option<Address>,
    ) -> Result<TransactionReceipt, ZKSWalletError<M, D>>
    where
        M: ZKSProvider,
    {
        let era_provider = match &self.era_provider {
            Some(era_provider) => era_provider,
            None => return Err(ZKSWalletError::CustomError("no era provider".to_owned())),
        };

        let mut transfer_request = Eip712TransactionRequest::new()
            .from(self.l2_address())
            .to(to)
            .value(amount_to_transfer)
            .nonce(
                era_provider
                    .get_transaction_count(self.l2_address(), None)
                    .await?,
            )
            .gas_price(era_provider.get_gas_price().await?);

        let fee = era_provider.estimate_fee(transfer_request.clone()).await?;
        transfer_request = transfer_request
            .max_priority_fee_per_gas(fee.max_priority_fee_per_gas)
            .max_fee_per_gas(fee.max_fee_per_gas)
            .gas_limit(fee.gas_limit);

        let signable_data: Eip712Transaction = transfer_request.clone().try_into()?;
        let signature: Signature = self.l2_wallet.sign_typed_data(&signable_data).await?;
        transfer_request =
            transfer_request.custom_data(Eip712Meta::new().custom_signature(signature.to_vec()));

        let pending_transaction = era_provider
            .send_raw_transaction(
                [&[EIP712_TX_TYPE], &*transfer_request.rlp_unsigned()]
                    .concat()
                    .into(),
            )
            .await?;

        let transaction_receipt = pending_transaction
            .await?
            .ok_or(ZKSWalletError::CustomError(
                "no transaction receipt".to_owned(),
            ))?;

        Ok(transaction_receipt)
    }

    pub async fn deploy<T>(
        &self,
        contract_path: impl Into<PathBuf> + Display + Clone,
        contract_name: &str,
        constructor_parameters: Option<T>,
    ) -> Result<Address, ZKSWalletError<M, D>>
    where
        M: ZKSProvider,
        T: Tokenizable,
    {
        let mut root = PathBuf::from("./");
        root.push::<PathBuf>(contract_path.clone().into());
        let zk_project = ZKProject::from(
            Project::builder()
                .paths(ProjectPathsConfig::builder().build_with_root(root))
                .set_auto_detect(true)
                .build()?,
        );
        let compilation_output = zk_project.compile()?;
        let artifact = compilation_output
            .find_contract(ContractInfo::from_str(&format!(
                "{contract_path}:{contract_name}"
            ))?)
            .ok_or(ZKSWalletError::CustomError("no contract abi".to_owned()))?;

        let transaction_receipt = self
            ._deploy(
                artifact
                    .abi
                    .clone()
                    .ok_or(ZKSWalletError::CustomError("no contract abi".to_owned()))?,
                artifact
                    .bin
                    .clone()
                    .ok_or(ZKSWalletError::CustomError("no contract bin".to_owned()))?
                    .to_vec(),
                None,
                constructor_parameters,
            )
            .await?;

        let contract_address =
            transaction_receipt
                .contract_address
                .ok_or(ZKSWalletError::CustomError(
                    "no contract address".to_owned(),
                ))?;

        Ok(contract_address)
    }

    pub async fn deploy_with_receipt<T>(
        &self,
        contract_abi: Abi,
        contract_bytecode: Vec<u8>,
        contract_dependencies: Option<Vec<Vec<u8>>>,
        constructor_parameters: Option<T>,
    ) -> Result<(Address, TransactionReceipt), ZKSWalletError<M, D>>
    where
        M: ZKSProvider,
        T: Tokenizable,
    {
        let transaction_receipt = self
            ._deploy(
                contract_abi,
                contract_bytecode,
                contract_dependencies,
                constructor_parameters,
            )
            .await?;

        let contract_address =
            transaction_receipt
                .contract_address
                .ok_or(ZKSWalletError::CustomError(
                    "no contract address".to_owned(),
                ))?;

        Ok((contract_address, transaction_receipt))
    }

    pub async fn deposit(
        &self,
        request: &DepositRequest,
    ) -> Result<TransactionReceipt, ZKSWalletError<M, D>>
    where
        M: ZKSProvider,
    {
<<<<<<< HEAD
        let to = request.to.unwrap_or(self.l2_address());
        let call_data = Bytes::default();
        let l2_gas_limit: U256 = request.l2_gas_limit;
        let l2_value = request.amount;
        let gas_per_pubdata_byte: U256 = request.gas_per_pubdata_byte;
        let gas_price = request
            .gas_price
            .unwrap_or(self.get_eth_provider()?.get_gas_price().await?);
        let gas_limit: U256 = request.gas_limit;
        let operator_tip: U256 = request.operator_tip;
=======
        let to = self.l2_address();
        let call_data = Bytes::default();
        let l2_gas_limit: U256 = RECOMMENDED_DEPOSIT_L2_GAS_LIMIT.into();
        let l2_value = amount;
        let gas_per_pubdata_byte: U256 = DEPOSIT_GAS_PER_PUBDATA_LIMIT.into();
        let gas_price = self.get_eth_provider()?.get_gas_price().await?;
        let gas_limit: U256 = RECOMMENDED_DEPOSIT_L1_GAS_LIMIT.into();
        let operator_tip: U256 = 0_u8.into();
>>>>>>> 22249282
        let base_cost = self
            .get_base_cost(gas_limit, gas_per_pubdata_byte, gas_price)
            .await?;
        let l1_value = base_cost + operator_tip + request.amount;
        // let factory_deps = [];
        let refund_recipient = self.l1_address();
        // FIXME check base cost

        // FIXME request l2 transaction

        let main_contract_address = self.get_era_provider()?.get_main_contract().await?;
        let main_contract =
            MainContractInstance::new(main_contract_address, self.get_eth_provider()?);

        let receipt = main_contract
            .request_l2_transaction(
                to,
                l2_value,
                call_data,
                l2_gas_limit,
                gas_per_pubdata_byte,
                Default::default(),
                refund_recipient,
                gas_price,
                gas_limit,
                l1_value,
            )
            .await?;

        Ok(receipt)
    }

    async fn get_base_cost(
        &self,
        gas_limit: U256,
        gas_per_pubdata_byte: U256,
        gas_price: U256,
    ) -> Result<U256, ZKSWalletError<M, D>>
    where
        M: ZKSProvider,
    {
        let main_contract_address = self.get_era_provider()?.get_main_contract().await?;
        let main_contract = MainContract::new(main_contract_address, self.get_eth_provider()?);
        let base_cost: U256 = main_contract
            .l_2_transaction_base_cost(gas_price, gas_limit, gas_per_pubdata_byte)
            .call()
            .await?;

        Ok(base_cost)
    }
    async fn _deploy<T>(
        &self,
        contract_abi: Abi,
        contract_bytecode: Vec<u8>,
        contract_dependencies: Option<Vec<Vec<u8>>>,
        constructor_parameters: Option<T>,
    ) -> Result<TransactionReceipt, ZKSWalletError<M, D>>
    where
        M: ZKSProvider,
        T: Tokenizable,
    {
        let era_provider = match &self.era_provider {
            Some(era_provider) => era_provider,
            None => return Err(ZKSWalletError::CustomError("no era provider".to_owned())),
        };

        let custom_data = Eip712Meta::new().factory_deps({
            let mut factory_deps = Vec::new();
            if let Some(contract_dependencies) = contract_dependencies {
                factory_deps.extend(contract_dependencies);
            }
            factory_deps.push(contract_bytecode.clone());
            factory_deps
        });

        let mut deploy_request = Eip712TransactionRequest::new()
            .r#type(EIP712_TX_TYPE)
            .from(self.l2_address())
            .to(Address::from_str(CONTRACT_DEPLOYER_ADDR).map_err(|e| {
                ZKSWalletError::CustomError(format!("invalid contract deployer address: {e}"))
            })?)
            .chain_id(ERA_CHAIN_ID)
            .nonce(
                era_provider
                    .get_transaction_count(self.l2_address(), None)
                    .await?,
            )
            .gas_price(era_provider.get_gas_price().await?)
            .max_fee_per_gas(era_provider.get_gas_price().await?)
            .data({
                let contract_deployer = Abi::load(BufReader::new(
                    File::open("./src/abi/ContractDeployer.json").map_err(|e| {
                        ZKSWalletError::CustomError(format!(
                            "failed to open ContractDeployer abi: {e}"
                        ))
                    })?,
                ))
                .map_err(|e| {
                    ZKSWalletError::CustomError(format!("failed to load ContractDeployer abi: {e}"))
                })?;
                let create = contract_deployer.function("create").map_err(|e| {
                    ZKSWalletError::CustomError(format!("failed to get create function: {e}"))
                })?;
                // TODO: User could provide this instead of defaulting.
                let salt = [0_u8; 32];
                let bytecode_hash = hash_bytecode(&contract_bytecode)?;
                let call_data: Bytes = match (contract_abi.constructor(), constructor_parameters) {
                    (None, Some(_)) => return Err(ContractError::<M>::ConstructorError.into()),
                    (None, None) | (Some(_), None) => Bytes::default(),
                    (Some(constructor), Some(constructor_parameters)) => constructor
                        .encode_input(
                            contract_bytecode.to_vec(),
                            &constructor_parameters.into_tokens(),
                        )
                        .map_err(|err| ZKSWalletError::CustomError(err.to_string()))?
                        .into(),
                };

                encode_function_data(create, (salt, bytecode_hash, call_data))?
            })
            .custom_data(custom_data.clone());

        let fee = era_provider.estimate_fee(deploy_request.clone()).await?;
        deploy_request = deploy_request
            .max_priority_fee_per_gas(fee.max_priority_fee_per_gas)
            .max_fee_per_gas(fee.max_fee_per_gas)
            .gas_limit(fee.gas_limit);

        let signable_data: Eip712Transaction = deploy_request.clone().try_into()?;
        let signature: Signature = self.l2_wallet.sign_typed_data(&signable_data).await?;
        deploy_request =
            deploy_request.custom_data(custom_data.custom_signature(signature.to_vec()));

        let pending_transaction = era_provider
            .send_raw_transaction(
                [&[EIP712_TX_TYPE], &*deploy_request.rlp_unsigned()]
                    .concat()
                    .into(),
            )
            .await?;

        pending_transaction
            .await?
            .ok_or(ZKSWalletError::CustomError(
                "no transaction receipt".to_owned(),
            ))
    }

    pub async fn call<T>(
        &self,
        address: Address,
        function_signature: &str,
        function_parameters: Option<T>,
    ) -> Result<Vec<Token>, ZKSWalletError<M, D>>
    where
        M: ZKSProvider,
        T: Tokenizable,
    {
        let era_provider = match &self.era_provider {
            Some(era_provider) => era_provider,
            None => return Err(ZKSWalletError::CustomError("no era provider".to_owned())),
        };

        // Note: We couldn't implement ZKSWalletError::LexerError because ethers-rs's LexerError is not exposed.
        let function = HumanReadableParser::parse_function(function_signature)
            .map_err(|e| ZKSWalletError::CustomError(e.to_string()))?;

        let request =
            Eip1559TransactionRequest::new()
                .to(address)
                .data(match function_parameters {
                    Some(parameters) => function
                        .encode_input(&parameters.into_tokens())
                        .map_err(|e| ZKSWalletError::CustomError(e.to_string()))?,
                    None => function.short_signature().into(),
                });

        let transaction: TypedTransaction = request.into();

        let encoded_output = era_provider.call(&transaction, None).await?;
        let decoded_output = function.decode_output(&encoded_output).map_err(|e| {
            ZKSWalletError::CustomError(format!("failed to decode output: {e}\n{encoded_output}"))
        })?;

        Ok(if decoded_output.is_empty() {
            encoded_output.into_tokens()
        } else {
            decoded_output
        })
    }

    pub async fn withdraw(
        &self,
        amount: U256,
        to: Address,
    ) -> Result<TransactionReceipt, ZKSWalletError<M, D>>
    where
        M: ZKSProvider,
    {
        let era_provider = match &self.era_provider {
            Some(era_provider) => era_provider,
            None => return Err(ZKSWalletError::CustomError("no era provider".to_owned())),
        };

        let contract_address = Address::from_str(CONTRACTS_L2_ETH_TOKEN_ADDR).map_err(|error| {
            ZKSWalletError::CustomError(format!("failed to parse contract address: {error}"))
        })?;
        let function_signature = "function withdraw(address _l1Receiver) external payable override";
        let response: (Vec<Token>, H256) = era_provider
            .send_eip712(
                &self.l2_wallet,
                contract_address,
                function_signature,
                Some(to),
                Some(Overrides {
                    value: Some(amount),
                }),
            )
            .await?;

<<<<<<< HEAD
        era_provider
=======
        let tx_receipt = era_provider
>>>>>>> 22249282
            .get_transaction_receipt(response.1)
            .await?
            .ok_or(ZKSWalletError::CustomError(
                "No transaction receipt for withdraw".to_owned(),
<<<<<<< HEAD
            ))
    }

=======
            ))?;

        Ok(era_provider
            .wait_for_finalize(tx_receipt, None, None)
            .await?)
    }

>>>>>>> 22249282
    pub async fn finalize_withdraw(
        &self,
        tx_hash: H256,
    ) -> Result<TransactionReceipt, ZKSWalletError<M, D>>
    where
        M: ZKSProvider,
    {
        let (era_provider, eth_provider) = match (&self.era_provider, &self.eth_provider) {
            (Some(era_provider), Some(eth_provider)) => (era_provider, eth_provider),
            _ => {
                return Err(ZKSWalletError::CustomError(
                    "Both era and eth providers are necessary".to_owned(),
                ))
            }
        };

        let withdrawal_receipt = era_provider.get_transaction_receipt(tx_hash).await?.ok_or(
            ZKSWalletError::CustomError("Error getting transaction receipt of withdraw".to_owned()),
        )?;

        let messenger_contract_address =
            Address::from_str(CONTRACTS_L1_MESSENGER_ADDR).map_err(|error| {
                ZKSWalletError::CustomError(format!("failed to parse contract address: {error}"))
            })?;

        let logs: Vec<Log> = withdrawal_receipt
            .logs
            .into_iter()
            .filter(|log| {
                //log.topics[0] == topic &&
                log.address == messenger_contract_address
            })
            .collect();

        // Get all the parameters needed to call the finalizeWithdrawal function on the main contract contract.
        let (_, l2_to_l1_log_index) = serde_json::from_value::<Vec<Value>>(
            withdrawal_receipt
                .other
                .get("l2ToL1Logs")
                .ok_or(ZKSWalletError::CustomError(
                    "Field not present in receipt".to_owned(),
                ))?
                .clone(),
        )
        .map_err(|err| {
            ZKSWalletError::CustomError(format!("Error getting logs in receipt: {err:?}"))
        })?
        .iter()
        .zip(0_u64..)
        .find(|(log, _)| {
            if let Some(sender) = log.get("sender") {
                sender == CONTRACTS_L1_MESSENGER_ADDR
            } else {
                false
            }
        })
        .ok_or(ZKSWalletError::CustomError(
            "Error getting log index parameter".to_owned(),
        ))?;

        let filtered_log = logs
            .get(0)
            .ok_or(ZKSWalletError::CustomError(
                "Error getting log in receipt".to_owned(),
            ))?
            .clone();
        let proof = era_provider
            .get_l2_to_l1_log_proof(tx_hash, Some(l2_to_l1_log_index))
            .await?
            .ok_or(ZKSWalletError::CustomError(
                "Error getting proof parameter".to_owned(),
            ))?;
        let main_contract = era_provider.get_main_contract().await?;
        let merkle_proof: Vec<H256> = proof.merkle_proof;
        let l1_batch_number = era_provider.get_l1_batch_number().await?;
        let l2_message_index = U256::from(proof.id);

        let l2_tx_number_in_block: u16 = serde_json::from_value::<U256>(
            withdrawal_receipt
                .other
                .get("l1BatchTxIndex")
                .ok_or(ZKSWalletError::CustomError(
                    "Field not present in receipt".to_owned(),
                ))?
                .clone(),
        )
        .map_err(|err| ZKSWalletError::CustomError(format!("Failed to deserialize field {err}")))?
        .as_u32()
        .try_into()
        .map_err(|e| ZKSWalletError::CustomError(format!("failed to convert u32 to u16: {e}")))?;

        let message: Bytes = decode(&[ParamType::Bytes], &filtered_log.data)
            .map_err(|e| ZKSWalletError::CustomError(format!("failed to decode log data: {e}")))?
            .get(0)
            .ok_or(ZKSWalletError::CustomError(
                "Message not found in decoded data".to_owned(),
            ))?
            .clone()
            .into_bytes()
            .ok_or(ZKSWalletError::CustomError(
                "Could not convert message to bytes".to_owned(),
            ))?
            .into();

        let parameters = (
            l1_batch_number,
            l2_message_index,
            l2_tx_number_in_block,
            message,
            merkle_proof,
        );

        let function_signature = "function finalizeEthWithdrawal(uint256 _l2BlockNumber,uint256 _l2MessageIndex,uint16 _l2TxNumberInBlock,bytes calldata _message,bytes32[] calldata _merkleProof) external";
        let response = eth_provider
            .send(
                &self.l1_wallet,
                main_contract,
                function_signature,
                Some(parameters),
                None,
            )
            .await?;

        eth_provider
            .get_transaction_receipt(response.1)
            .await?
            .ok_or(ZKSWalletError::CustomError(
                "No transaction receipt for finalize withdraw".to_owned(),
            ))
    }
}

#[cfg(test)]
mod zks_signer_tests {
    use crate::compile::project::ZKProject;
    use crate::test_utils::*;
<<<<<<< HEAD
    use crate::zks_wallet::wallet::deposit_request::DepositRequest;
=======
>>>>>>> 22249282
    use crate::zks_wallet::ZKSWallet;
    use ethers::abi::{Token, Tokenize};
    use ethers::providers::Middleware;
    use ethers::signers::LocalWallet;
    use ethers::solc::info::ContractInfo;
    use ethers::solc::{Project, ProjectPathsConfig};
    use ethers::types::U256;
    use ethers::types::{Address, Bytes};
    use ethers::utils::parse_units;
    use std::str::FromStr;
    use std::time::Duration;

    #[tokio::test]
    async fn test_transfer() {
        let sender_private_key =
            "0x28a574ab2de8a00364d5dd4b07c4f2f574ef7fcc2a86a197f65abaec836d1959";
        let receiver_address: Address = "0xa61464658AfeAf65CccaaFD3a512b69A83B77618"
            .parse()
            .unwrap();
        let amount_to_transfer: U256 = 1_i32.into();

        let era_provider = era_provider();
        let wallet = LocalWallet::from_str(sender_private_key).unwrap();
        let zk_wallet = ZKSWallet::new(wallet, None, Some(era_provider.clone()), None).unwrap();

        let sender_balance_before = era_provider
            .get_balance(zk_wallet.l2_address(), None)
            .await
            .unwrap();
        let receiver_balance_before = era_provider
            .get_balance(receiver_address, None)
            .await
            .unwrap();

        println!("Sender balance before: {sender_balance_before}");
        println!("Receiver balance before: {receiver_balance_before}");
        println!("Sender balance before: {sender_balance_before}");
        println!("Receiver balance before: {receiver_balance_before}");

        let receipt = zk_wallet
            .transfer(receiver_address, amount_to_transfer, None)
            .await
            .unwrap();

        assert_eq!(receipt.from, zk_wallet.l2_address());
        assert_eq!(receipt.to.unwrap(), receiver_address);

        tokio::time::sleep(tokio::time::Duration::from_secs(2)).await;

        let sender_balance_after = era_provider
            .get_balance(zk_wallet.l2_address(), None)
            .await
            .unwrap();
        let receiver_balance_after = era_provider
            .get_balance(receiver_address, None)
            .await
            .unwrap();

        println!("Sender balance after: {sender_balance_after}");
        println!("Receiver balance after: {receiver_balance_after}");

        assert_eq!(
            sender_balance_after,
            sender_balance_before
                - (amount_to_transfer
                    + receipt.effective_gas_price.unwrap() * receipt.gas_used.unwrap())
        );
        assert_eq!(
            receiver_balance_after,
            receiver_balance_before + amount_to_transfer
        );
    }

    #[tokio::test]
    async fn test_deposit() {
        let private_key = "0x28a574ab2de8a00364d5dd4b07c4f2f574ef7fcc2a86a197f65abaec836d1959";
<<<<<<< HEAD
        let request = DepositRequest::new(parse_units("0.01", "ether").unwrap().into());
        println!("Amount: {}", request.amount);
=======
        let amount: U256 = parse_units("0.01", "ether").unwrap().into();
        println!("Amount: {amount}");
>>>>>>> 22249282

        let l1_provider = eth_provider();
        let l2_provider = era_provider();
        let wallet = LocalWallet::from_str(private_key).unwrap();
        let zk_wallet = ZKSWallet::new(
            wallet,
            None,
            Some(l2_provider.clone()),
            Some(l1_provider.clone()),
        )
        .unwrap();

        let l1_balance_before = zk_wallet.eth_balance().await.unwrap();
        let l2_balance_before = zk_wallet.era_balance().await.unwrap();
        println!("L1 balance before: {l1_balance_before}");
        println!("L2 balance before: {l2_balance_before}");

<<<<<<< HEAD
        let receipt = zk_wallet.deposit(&request).await.unwrap();
=======
        let receipt = zk_wallet.deposit(amount).await.unwrap();
>>>>>>> 22249282
        assert_eq!(receipt.status.unwrap(), 1_u8.into());

        let _l2_receipt = l2_provider
            .get_transaction_receipt(receipt.transaction_hash)
            .await
            .unwrap();

        let l1_balance_after = zk_wallet.eth_balance().await.unwrap();
        let l2_balance_after = zk_wallet.era_balance().await.unwrap();
        println!("L1 balance after: {l1_balance_after}");
        println!("L2 balance after: {l2_balance_after}");

        assert!(
            l1_balance_after <= l1_balance_before - request.amount(),
            "Balance on L1 should be decreased"
        );
        assert!(
            l2_balance_after >= l2_balance_before + request.amount(),
            "Balance on L2 should be increased"
        );
    }

    #[tokio::test]
<<<<<<< HEAD
    async fn test_deposit_to_another_address() {
        let private_key = "0x28a574ab2de8a00364d5dd4b07c4f2f574ef7fcc2a86a197f65abaec836d1959";
        let to: Address = "0xa61464658AfeAf65CccaaFD3a512b69A83B77618"
            .parse()
            .unwrap();
        let amount = parse_units("0.01", "ether").unwrap().into();
        println!("Amount: {}", amount);

        let request = DepositRequest::new(amount).to(to);

        let l1_provider = eth_provider();
        let l2_provider = era_provider();
        let wallet = LocalWallet::from_str(private_key).unwrap();
        let zk_wallet = ZKSWallet::new(
            wallet,
            None,
            Some(l2_provider.clone()),
            Some(l1_provider.clone()),
        )
        .unwrap();

        let l1_balance_before = zk_wallet.eth_balance().await.unwrap();
        let l2_balance_before = era_provider().get_balance(to, None).await.unwrap();
        println!("L1 balance before: {l1_balance_before}");
        println!("L2 balance before: {l2_balance_before}");

        let receipt = zk_wallet.deposit(&request).await.unwrap();
        assert_eq!(receipt.status.unwrap(), 1_u8.into());

        let _l2_receipt = l2_provider
            .get_transaction_receipt(receipt.transaction_hash)
            .await
            .unwrap();

        let l1_balance_after = zk_wallet.eth_balance().await.unwrap();
        let l2_balance_after = era_provider().get_balance(to, None).await.unwrap();
        println!("L1 balance after: {l1_balance_after}");
        println!("L2 balance after: {l2_balance_after}");

        assert!(
            l1_balance_after <= l1_balance_before - request.amount(),
            "Balance on L1 should be decreased"
        );
        assert!(
            l2_balance_after >= l2_balance_before + request.amount(),
            "Balance on L2 should be increased"
        );
    }

    #[tokio::test]
=======
>>>>>>> 22249282
    async fn test_transfer_eip712() {
        let sender_private_key =
            "0x28a574ab2de8a00364d5dd4b07c4f2f574ef7fcc2a86a197f65abaec836d1959";
        let receiver_address: Address = "0xa61464658AfeAf65CccaaFD3a512b69A83B77618"
            .parse()
            .unwrap();
        let amount_to_transfer: U256 = 1_i32.into();

        let era_provider = era_provider();
        let wallet = LocalWallet::from_str(sender_private_key).unwrap();
        let zk_wallet = ZKSWallet::new(wallet, None, Some(era_provider.clone()), None).unwrap();

        let sender_balance_before = era_provider
            .get_balance(zk_wallet.l2_address(), None)
            .await
            .unwrap();
        let receiver_balance_before = era_provider
            .get_balance(receiver_address, None)
            .await
            .unwrap();

        println!("Sender balance before: {sender_balance_before}");
        println!("Receiver balance before: {receiver_balance_before}");

        let receipt = zk_wallet
            .transfer_eip712(receiver_address, amount_to_transfer, None)
            .await
            .unwrap();

        assert_eq!(receipt.from, zk_wallet.l2_address());
        assert_eq!(receipt.to.unwrap(), receiver_address);

        tokio::time::sleep(tokio::time::Duration::from_secs(2)).await;

        let sender_balance_after = era_provider
            .get_balance(zk_wallet.l2_address(), None)
            .await
            .unwrap();
        let receiver_balance_after = era_provider
            .get_balance(receiver_address, None)
            .await
            .unwrap();

        println!("Sender balance after: {sender_balance_after}");
        println!("Receiver balance after: {receiver_balance_after}");

        assert_eq!(
            sender_balance_after,
            sender_balance_before
                - (amount_to_transfer
                    + receipt.effective_gas_price.unwrap() * receipt.gas_used.unwrap())
        );
        assert_eq!(
            receiver_balance_after,
            receiver_balance_before + amount_to_transfer
        );
    }

    #[tokio::test]
    async fn test_deploy_contract_with_constructor_args() {
        let deployer_private_key =
            "7726827caac94a7f9e1b160f7ea819f172f7b6f9d2a97f992c38edeab82d4110";
        let era_provider = era_provider();
        let wallet = LocalWallet::from_str(deployer_private_key).unwrap();
        let zk_wallet = ZKSWallet::new(wallet, None, Some(era_provider.clone()), None).unwrap();
        let project_root = "./src/compile/test_contracts/storage";
        let contract_name = "ValueStorage";

        let zk_project = ZKProject::from(
            Project::builder()
                .paths(ProjectPathsConfig::builder().build_with_root(project_root))
                .set_auto_detect(true)
                .build()
                .unwrap(),
        );
        let compilation_output = zk_project.compile().unwrap();
        let artifact = compilation_output
            .find_contract(
                ContractInfo::from_str(&format!(
                    "src/compile/test_contracts/storage/src/ValueStorage.sol:{contract_name}"
                ))
                .unwrap(),
            )
            .unwrap();
        let compiled_bytecode = artifact.bin.clone().unwrap();

        let contract_address = zk_wallet
            .deploy(
                "src/compile/test_contracts/storage/src/ValueStorage.sol",
                contract_name,
                Some(U256::from(10_i32)),
            )
            .await
            .unwrap();

        let recovered_bytecode = era_provider.get_code(contract_address, None).await.unwrap();

        assert_eq!(compiled_bytecode, recovered_bytecode);
    }

    #[tokio::test]
    async fn test_call_view_function_with_no_parameters() {
        // Deploying a test contract
        let deployer_private_key =
            "7726827caac94a7f9e1b160f7ea819f172f7b6f9d2a97f992c38edeab82d4110";
        let era_provider = era_provider();
        let wallet = LocalWallet::from_str(deployer_private_key).unwrap();
        let zk_wallet = ZKSWallet::new(wallet, None, Some(era_provider.clone()), None).unwrap();

        let contract_address = zk_wallet
            .deploy::<Token>("src/compile/test_contracts/test/src/Test.sol", "Test", None)
            .await
            .unwrap();

        // Making the call to the contract function
        let deployer_private_key =
            "0x28a574ab2de8a00364d5dd4b07c4f2f574ef7fcc2a86a197f65abaec836d1959";
        let wallet = LocalWallet::from_str(deployer_private_key).unwrap();
        let zk_wallet = ZKSWallet::new(wallet, None, Some(era_provider.clone()), None).unwrap();

        let output = zk_wallet
            .call::<Token>(contract_address, "str_out()(string)", None)
            .await
            .unwrap();

        assert_eq!(output, String::from("Hello World!").into_tokens());
    }

    #[tokio::test]
    async fn test_call_view_function_with_arguments() {
        // Deploying a test contract
        let deployer_private_key =
            "7726827caac94a7f9e1b160f7ea819f172f7b6f9d2a97f992c38edeab82d4110";
        let era_provider = era_provider();
        let wallet = LocalWallet::from_str(deployer_private_key).unwrap();
        let zk_wallet = ZKSWallet::new(wallet, None, Some(era_provider.clone()), None).unwrap();

        let contract_address = zk_wallet
            .deploy::<Token>("src/compile/test_contracts/test/src/Test.sol", "Test", None)
            .await
            .unwrap();

        let no_return_type_output = zk_wallet
            .call(contract_address, "plus_one(uint256)", Some(U256::one()))
            .await
            .unwrap();

        let known_return_type_output = zk_wallet
            .call(
                contract_address,
                "plus_one(uint256)(uint256)",
                Some(U256::one()),
            )
            .await
            .unwrap();

        assert_eq!(
            no_return_type_output,
            Bytes::from([
                0, 0, 0, 0, 0, 0, 0, 0, 0, 0, 0, 0, 0, 0, 0, 0, 0, 0, 0, 0, 0, 0, 0, 0, 0, 0, 0, 0,
                0, 0, 0, 2
            ])
            .into_tokens()
        );
        assert_eq!(known_return_type_output, U256::from(2_u64).into_tokens());
    }

    #[tokio::test]
    async fn test_withdraw_to_same_address() {
        let deployer_private_key =
            "0x28a574ab2de8a00364d5dd4b07c4f2f574ef7fcc2a86a197f65abaec836d1959";
        let wallet = LocalWallet::from_str(deployer_private_key).unwrap();
        let zk_wallet =
            ZKSWallet::new(wallet, None, Some(era_provider()), Some(eth_provider())).unwrap();

        // See balances before withdraw
        let l1_balance_before = zk_wallet.eth_balance().await.unwrap();
        let l2_balance_before = zk_wallet.era_balance().await.unwrap();
<<<<<<< HEAD

        println!("Balance on L1 before withdrawal: {l1_balance_before}");
        println!("Balance on L2 before withdrawal: {l2_balance_before}");

=======

        println!("Balance on L1 before withdrawal: {l1_balance_before}");
        println!("Balance on L2 before withdrawal: {l2_balance_before}");

>>>>>>> 22249282
        // Withdraw
        let amount_to_withdraw: U256 = parse_units(1_u8, "ether").unwrap().into();
        let tx_receipt = zk_wallet
            .withdraw(amount_to_withdraw, zk_wallet.l1_address())
            .await
            .unwrap();
        assert_eq!(
            1,
            tx_receipt.status.unwrap().as_u64(),
            "Check that transaction in L2 is successful"
        );

        println!("L2 Transaction hash: {:?}", tx_receipt.transaction_hash);

<<<<<<< HEAD
        tokio::time::sleep(Duration::from_secs(10)).await;

=======
>>>>>>> 22249282
        let l2_balance_after_withdraw = zk_wallet.era_balance().await.unwrap();
        let l1_balance_after_withdraw = zk_wallet.eth_balance().await.unwrap();

        assert_eq!(
            l2_balance_after_withdraw,
            l2_balance_before
                - (amount_to_withdraw + tx_receipt.effective_gas_price.unwrap() * tx_receipt.gas_used.unwrap()),
            "Check that L2 balance inmediately after withdrawal has decreased by the used gas and amount"
        );

        assert_eq!(
            l1_balance_before, l1_balance_after_withdraw,
            "Check that L1 balance has not changed"
        );

        let tx_finalize_receipt = zk_wallet
            .finalize_withdraw(tx_receipt.transaction_hash)
            .await
            .unwrap();

        println!(
            "L1 Transaction hash: {:?}",
            tx_finalize_receipt.transaction_hash
        );

        assert_eq!(
            1,
            tx_finalize_receipt.status.unwrap().as_u64(),
            "Check that transaction in L1 is successful"
        );

        // See balances after withdraw
        let l1_balance_after_finalize = zk_wallet.eth_balance().await.unwrap();
        let l2_balance_after_finalize = zk_wallet.era_balance().await.unwrap();

        println!("Balance on L1 after finalize withdraw: {l1_balance_after_finalize}");
        println!("Balance on L2 after finalize withdraw: {l2_balance_after_finalize}");
<<<<<<< HEAD

        assert_eq!(
            l2_balance_after_finalize, l2_balance_after_withdraw,
            "Check that L2 balance after finalize has decreased by the used gas"
        );

        assert_ne!(
            l1_balance_after_finalize, l1_balance_before,
            "Check that L1 balance after finalize is not the same"
        );
        assert_eq!(
            l1_balance_after_finalize,
            l1_balance_before
                + (amount_to_withdraw
                    - tx_finalize_receipt.effective_gas_price.unwrap()
                        * tx_finalize_receipt.gas_used.unwrap()),
            "Check that L1 balance after finalize has increased by the amount"
        );
    }

    #[tokio::test]
    async fn test_withdraw_to_other_address() {
        let sender_private_key =
            "0x28a574ab2de8a00364d5dd4b07c4f2f574ef7fcc2a86a197f65abaec836d1959";
        let receiver_private_key =
            "0xe667e57a9b8aaa6709e51ff7d093f1c5b73b63f9987e4ab4aa9a5c699e024ee8";
        let l2_wallet = LocalWallet::from_str(sender_private_key).unwrap();

        let l1_wallet = LocalWallet::from_str(receiver_private_key).unwrap();
        let zk_wallet = ZKSWallet::new(
            l2_wallet,
            Some(l1_wallet),
            Some(era_provider()),
            Some(eth_provider()),
        )
        .unwrap();

        // See balances before withdraw
        let l1_balance_before = zk_wallet.eth_balance().await.unwrap();
        let l2_balance_before = zk_wallet.era_balance().await.unwrap();

=======

        assert_eq!(
            l2_balance_after_finalize, l2_balance_after_withdraw,
            "Check that L2 balance after finalize has decreased by the used gas"
        );

        assert_ne!(
            l1_balance_after_finalize, l1_balance_before,
            "Check that L1 balance after finalize is not the same"
        );
        assert_eq!(
            l1_balance_after_finalize,
            l1_balance_before
                + (amount_to_withdraw
                    - tx_finalize_receipt.effective_gas_price.unwrap()
                        * tx_finalize_receipt.gas_used.unwrap()),
            "Check that L1 balance after finalize has increased by the amount"
        );
    }

    #[tokio::test]
    async fn test_withdraw_to_other_address() {
        let sender_private_key =
            "0x28a574ab2de8a00364d5dd4b07c4f2f574ef7fcc2a86a197f65abaec836d1959";
        let receiver_private_key =
            "0xe667e57a9b8aaa6709e51ff7d093f1c5b73b63f9987e4ab4aa9a5c699e024ee8";
        let l2_wallet = LocalWallet::from_str(sender_private_key).unwrap();

        let l1_wallet = LocalWallet::from_str(receiver_private_key).unwrap();
        let zk_wallet = ZKSWallet::new(
            l2_wallet,
            Some(l1_wallet),
            Some(era_provider()),
            Some(eth_provider()),
        )
        .unwrap();

        // See balances before withdraw
        let l1_balance_before = zk_wallet.eth_balance().await.unwrap();
        let l2_balance_before = zk_wallet.era_balance().await.unwrap();

>>>>>>> 22249282
        println!("Balance on L1 before withdrawal: {l1_balance_before}");
        println!("Balance on L2 before withdrawal: {l2_balance_before}");

        // Withdraw
        let amount_to_withdraw: U256 = parse_units(1_u8, "ether").unwrap().into();
        let tx_receipt = zk_wallet
            .withdraw(amount_to_withdraw, zk_wallet.l1_address())
            .await
            .unwrap();
        assert_eq!(
            1,
            tx_receipt.status.unwrap().as_u64(),
            "Check that transaction in L2 is successful"
        );

        println!("L2 Transaction hash: {:?}", tx_receipt.transaction_hash);

<<<<<<< HEAD
        tokio::time::sleep(Duration::from_secs(10)).await;

=======
>>>>>>> 22249282
        let l2_balance_after_withdraw = zk_wallet.era_balance().await.unwrap();
        let l1_balance_after_withdraw = zk_wallet.eth_balance().await.unwrap();

        assert_eq!(
            l2_balance_after_withdraw,
            l2_balance_before
                - (amount_to_withdraw + tx_receipt.effective_gas_price.unwrap() * tx_receipt.gas_used.unwrap()),
            "Check that L2 balance inmediately after withdrawal has decreased by the used gas and amount"
        );

        assert_eq!(
            l1_balance_before, l1_balance_after_withdraw,
            "Check that L1 balance has not changed"
        );

        let tx_finalize_receipt = zk_wallet
            .finalize_withdraw(tx_receipt.transaction_hash)
            .await
            .unwrap();

        println!(
            "L1 Transaction hash: {:?}",
            tx_finalize_receipt.transaction_hash
        );

        assert_eq!(
            1,
            tx_finalize_receipt.status.unwrap().as_u64(),
            "Check that transaction in L1 is successful"
        );

        // See balances after withdraw
        let l1_balance_after_finalize = zk_wallet.eth_balance().await.unwrap();
        let l2_balance_after_finalize = zk_wallet.era_balance().await.unwrap();

        println!("Balance on L1 after finalize withdraw: {l1_balance_after_finalize}");
        println!("Balance on L2 after finalize withdraw: {l2_balance_after_finalize}");

        assert_eq!(
            l2_balance_after_finalize, l2_balance_after_withdraw,
            "Check that L2 balance after finalize has decreased by the used gas"
        );

        assert_ne!(
            l1_balance_after_finalize, l1_balance_before,
            "Check that L1 balance after finalize is not the same"
        );
        assert_eq!(
            l1_balance_after_finalize,
            l1_balance_before
                + (amount_to_withdraw
                    - tx_finalize_receipt.effective_gas_price.unwrap()
                        * tx_finalize_receipt.gas_used.unwrap()),
            "Check that L1 balance after finalize has increased by the amount"
        );
    }
}<|MERGE_RESOLUTION|>--- conflicted
+++ resolved
@@ -1,10 +1,7 @@
-<<<<<<< HEAD
 pub mod deposit_request;
 
 use self::deposit_request::DepositRequest;
 
-=======
->>>>>>> 22249282
 use super::{Overrides, ZKSWalletError};
 use crate::{
     compile::project::ZKProject,
@@ -14,12 +11,7 @@
     zks_provider::ZKSProvider,
     zks_utils::{
         CONTRACTS_L1_MESSENGER_ADDR, CONTRACTS_L2_ETH_TOKEN_ADDR, CONTRACT_DEPLOYER_ADDR,
-<<<<<<< HEAD
         EIP712_TX_TYPE, ERA_CHAIN_ID, ETH_CHAIN_ID,
-=======
-        DEPOSIT_GAS_PER_PUBDATA_LIMIT, EIP712_TX_TYPE, ERA_CHAIN_ID, ETH_CHAIN_ID,
-        RECOMMENDED_DEPOSIT_L1_GAS_LIMIT, RECOMMENDED_DEPOSIT_L2_GAS_LIMIT,
->>>>>>> 22249282
     },
 };
 use ethers::{
@@ -334,7 +326,6 @@
     where
         M: ZKSProvider,
     {
-<<<<<<< HEAD
         let to = request.to.unwrap_or(self.l2_address());
         let call_data = Bytes::default();
         let l2_gas_limit: U256 = request.l2_gas_limit;
@@ -345,16 +336,6 @@
             .unwrap_or(self.get_eth_provider()?.get_gas_price().await?);
         let gas_limit: U256 = request.gas_limit;
         let operator_tip: U256 = request.operator_tip;
-=======
-        let to = self.l2_address();
-        let call_data = Bytes::default();
-        let l2_gas_limit: U256 = RECOMMENDED_DEPOSIT_L2_GAS_LIMIT.into();
-        let l2_value = amount;
-        let gas_per_pubdata_byte: U256 = DEPOSIT_GAS_PER_PUBDATA_LIMIT.into();
-        let gas_price = self.get_eth_provider()?.get_gas_price().await?;
-        let gas_limit: U256 = RECOMMENDED_DEPOSIT_L1_GAS_LIMIT.into();
-        let operator_tip: U256 = 0_u8.into();
->>>>>>> 22249282
         let base_cost = self
             .get_base_cost(gas_limit, gas_per_pubdata_byte, gas_price)
             .await?;
@@ -575,20 +556,11 @@
             )
             .await?;
 
-<<<<<<< HEAD
-        era_provider
-=======
         let tx_receipt = era_provider
->>>>>>> 22249282
             .get_transaction_receipt(response.1)
             .await?
             .ok_or(ZKSWalletError::CustomError(
                 "No transaction receipt for withdraw".to_owned(),
-<<<<<<< HEAD
-            ))
-    }
-
-=======
             ))?;
 
         Ok(era_provider
@@ -596,7 +568,6 @@
             .await?)
     }
 
->>>>>>> 22249282
     pub async fn finalize_withdraw(
         &self,
         tx_hash: H256,
@@ -733,10 +704,7 @@
 mod zks_signer_tests {
     use crate::compile::project::ZKProject;
     use crate::test_utils::*;
-<<<<<<< HEAD
     use crate::zks_wallet::wallet::deposit_request::DepositRequest;
-=======
->>>>>>> 22249282
     use crate::zks_wallet::ZKSWallet;
     use ethers::abi::{Token, Tokenize};
     use ethers::providers::Middleware;
@@ -813,13 +781,8 @@
     #[tokio::test]
     async fn test_deposit() {
         let private_key = "0x28a574ab2de8a00364d5dd4b07c4f2f574ef7fcc2a86a197f65abaec836d1959";
-<<<<<<< HEAD
         let request = DepositRequest::new(parse_units("0.01", "ether").unwrap().into());
         println!("Amount: {}", request.amount);
-=======
-        let amount: U256 = parse_units("0.01", "ether").unwrap().into();
-        println!("Amount: {amount}");
->>>>>>> 22249282
 
         let l1_provider = eth_provider();
         let l2_provider = era_provider();
@@ -837,11 +800,7 @@
         println!("L1 balance before: {l1_balance_before}");
         println!("L2 balance before: {l2_balance_before}");
 
-<<<<<<< HEAD
         let receipt = zk_wallet.deposit(&request).await.unwrap();
-=======
-        let receipt = zk_wallet.deposit(amount).await.unwrap();
->>>>>>> 22249282
         assert_eq!(receipt.status.unwrap(), 1_u8.into());
 
         let _l2_receipt = l2_provider
@@ -865,7 +824,6 @@
     }
 
     #[tokio::test]
-<<<<<<< HEAD
     async fn test_deposit_to_another_address() {
         let private_key = "0x28a574ab2de8a00364d5dd4b07c4f2f574ef7fcc2a86a197f65abaec836d1959";
         let to: Address = "0xa61464658AfeAf65CccaaFD3a512b69A83B77618"
@@ -916,8 +874,6 @@
     }
 
     #[tokio::test]
-=======
->>>>>>> 22249282
     async fn test_transfer_eip712() {
         let sender_private_key =
             "0x28a574ab2de8a00364d5dd4b07c4f2f574ef7fcc2a86a197f65abaec836d1959";
@@ -1096,17 +1052,10 @@
         // See balances before withdraw
         let l1_balance_before = zk_wallet.eth_balance().await.unwrap();
         let l2_balance_before = zk_wallet.era_balance().await.unwrap();
-<<<<<<< HEAD
 
         println!("Balance on L1 before withdrawal: {l1_balance_before}");
         println!("Balance on L2 before withdrawal: {l2_balance_before}");
 
-=======
-
-        println!("Balance on L1 before withdrawal: {l1_balance_before}");
-        println!("Balance on L2 before withdrawal: {l2_balance_before}");
-
->>>>>>> 22249282
         // Withdraw
         let amount_to_withdraw: U256 = parse_units(1_u8, "ether").unwrap().into();
         let tx_receipt = zk_wallet
@@ -1121,11 +1070,8 @@
 
         println!("L2 Transaction hash: {:?}", tx_receipt.transaction_hash);
 
-<<<<<<< HEAD
         tokio::time::sleep(Duration::from_secs(10)).await;
 
-=======
->>>>>>> 22249282
         let l2_balance_after_withdraw = zk_wallet.era_balance().await.unwrap();
         let l1_balance_after_withdraw = zk_wallet.eth_balance().await.unwrap();
 
@@ -1163,7 +1109,6 @@
 
         println!("Balance on L1 after finalize withdraw: {l1_balance_after_finalize}");
         println!("Balance on L2 after finalize withdraw: {l2_balance_after_finalize}");
-<<<<<<< HEAD
 
         assert_eq!(
             l2_balance_after_finalize, l2_balance_after_withdraw,
@@ -1205,7 +1150,62 @@
         let l1_balance_before = zk_wallet.eth_balance().await.unwrap();
         let l2_balance_before = zk_wallet.era_balance().await.unwrap();
 
-=======
+        println!("Balance on L1 before withdrawal: {l1_balance_before}");
+        println!("Balance on L2 before withdrawal: {l2_balance_before}");
+
+        // Withdraw
+        let amount_to_withdraw: U256 = parse_units(1_u8, "ether").unwrap().into();
+        let tx_receipt = zk_wallet
+            .withdraw(amount_to_withdraw, zk_wallet.l1_address())
+            .await
+            .unwrap();
+        assert_eq!(
+            1,
+            tx_receipt.status.unwrap().as_u64(),
+            "Check that transaction in L2 is successful"
+        );
+
+        println!("L2 Transaction hash: {:?}", tx_receipt.transaction_hash);
+
+        tokio::time::sleep(Duration::from_secs(10)).await;
+
+        let l2_balance_after_withdraw = zk_wallet.era_balance().await.unwrap();
+        let l1_balance_after_withdraw = zk_wallet.eth_balance().await.unwrap();
+
+        assert_eq!(
+            l2_balance_after_withdraw,
+            l2_balance_before
+                - (amount_to_withdraw + tx_receipt.effective_gas_price.unwrap() * tx_receipt.gas_used.unwrap()),
+            "Check that L2 balance inmediately after withdrawal has decreased by the used gas and amount"
+        );
+
+        assert_eq!(
+            l1_balance_before, l1_balance_after_withdraw,
+            "Check that L1 balance has not changed"
+        );
+
+        let tx_finalize_receipt = zk_wallet
+            .finalize_withdraw(tx_receipt.transaction_hash)
+            .await
+            .unwrap();
+
+        println!(
+            "L1 Transaction hash: {:?}",
+            tx_finalize_receipt.transaction_hash
+        );
+
+        assert_eq!(
+            1,
+            tx_finalize_receipt.status.unwrap().as_u64(),
+            "Check that transaction in L1 is successful"
+        );
+
+        // See balances after withdraw
+        let l1_balance_after_finalize = zk_wallet.eth_balance().await.unwrap();
+        let l2_balance_after_finalize = zk_wallet.era_balance().await.unwrap();
+
+        println!("Balance on L1 after finalize withdraw: {l1_balance_after_finalize}");
+        println!("Balance on L2 after finalize withdraw: {l2_balance_after_finalize}");
 
         assert_eq!(
             l2_balance_after_finalize, l2_balance_after_withdraw,
@@ -1225,105 +1225,4 @@
             "Check that L1 balance after finalize has increased by the amount"
         );
     }
-
-    #[tokio::test]
-    async fn test_withdraw_to_other_address() {
-        let sender_private_key =
-            "0x28a574ab2de8a00364d5dd4b07c4f2f574ef7fcc2a86a197f65abaec836d1959";
-        let receiver_private_key =
-            "0xe667e57a9b8aaa6709e51ff7d093f1c5b73b63f9987e4ab4aa9a5c699e024ee8";
-        let l2_wallet = LocalWallet::from_str(sender_private_key).unwrap();
-
-        let l1_wallet = LocalWallet::from_str(receiver_private_key).unwrap();
-        let zk_wallet = ZKSWallet::new(
-            l2_wallet,
-            Some(l1_wallet),
-            Some(era_provider()),
-            Some(eth_provider()),
-        )
-        .unwrap();
-
-        // See balances before withdraw
-        let l1_balance_before = zk_wallet.eth_balance().await.unwrap();
-        let l2_balance_before = zk_wallet.era_balance().await.unwrap();
-
->>>>>>> 22249282
-        println!("Balance on L1 before withdrawal: {l1_balance_before}");
-        println!("Balance on L2 before withdrawal: {l2_balance_before}");
-
-        // Withdraw
-        let amount_to_withdraw: U256 = parse_units(1_u8, "ether").unwrap().into();
-        let tx_receipt = zk_wallet
-            .withdraw(amount_to_withdraw, zk_wallet.l1_address())
-            .await
-            .unwrap();
-        assert_eq!(
-            1,
-            tx_receipt.status.unwrap().as_u64(),
-            "Check that transaction in L2 is successful"
-        );
-
-        println!("L2 Transaction hash: {:?}", tx_receipt.transaction_hash);
-
-<<<<<<< HEAD
-        tokio::time::sleep(Duration::from_secs(10)).await;
-
-=======
->>>>>>> 22249282
-        let l2_balance_after_withdraw = zk_wallet.era_balance().await.unwrap();
-        let l1_balance_after_withdraw = zk_wallet.eth_balance().await.unwrap();
-
-        assert_eq!(
-            l2_balance_after_withdraw,
-            l2_balance_before
-                - (amount_to_withdraw + tx_receipt.effective_gas_price.unwrap() * tx_receipt.gas_used.unwrap()),
-            "Check that L2 balance inmediately after withdrawal has decreased by the used gas and amount"
-        );
-
-        assert_eq!(
-            l1_balance_before, l1_balance_after_withdraw,
-            "Check that L1 balance has not changed"
-        );
-
-        let tx_finalize_receipt = zk_wallet
-            .finalize_withdraw(tx_receipt.transaction_hash)
-            .await
-            .unwrap();
-
-        println!(
-            "L1 Transaction hash: {:?}",
-            tx_finalize_receipt.transaction_hash
-        );
-
-        assert_eq!(
-            1,
-            tx_finalize_receipt.status.unwrap().as_u64(),
-            "Check that transaction in L1 is successful"
-        );
-
-        // See balances after withdraw
-        let l1_balance_after_finalize = zk_wallet.eth_balance().await.unwrap();
-        let l2_balance_after_finalize = zk_wallet.era_balance().await.unwrap();
-
-        println!("Balance on L1 after finalize withdraw: {l1_balance_after_finalize}");
-        println!("Balance on L2 after finalize withdraw: {l2_balance_after_finalize}");
-
-        assert_eq!(
-            l2_balance_after_finalize, l2_balance_after_withdraw,
-            "Check that L2 balance after finalize has decreased by the used gas"
-        );
-
-        assert_ne!(
-            l1_balance_after_finalize, l1_balance_before,
-            "Check that L1 balance after finalize is not the same"
-        );
-        assert_eq!(
-            l1_balance_after_finalize,
-            l1_balance_before
-                + (amount_to_withdraw
-                    - tx_finalize_receipt.effective_gas_price.unwrap()
-                        * tx_finalize_receipt.gas_used.unwrap()),
-            "Check that L1 balance after finalize has increased by the amount"
-        );
-    }
 }