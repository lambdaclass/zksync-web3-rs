use super::{Overrides, ZKSWalletError};
use crate::{
    compile::project::ZKProject,
    contracts::main_contract::{MainContract, MainContractInstance},
    eip712::Eip712Transaction,
    eip712::{hash_bytecode, Eip712Meta, Eip712TransactionRequest},
    zks_provider::ZKSProvider,
    zks_utils::{
<<<<<<< HEAD
        self, is_precompile, CONTRACT_DEPLOYER_ADDR, DEPOSIT_GAS_PER_PUBDATA_LIMIT, EIP712_TX_TYPE,
        ERA_CHAIN_ID, ETH_CHAIN_ID, RECOMMENDED_DEPOSIT_L1_GAS_LIMIT,
        RECOMMENDED_DEPOSIT_L2_GAS_LIMIT,
    },
};
use ethers::{
    abi::{encode, Abi, HumanReadableParser, Token, Tokenizable, Tokenize},
=======
        CONTRACTS_L1_MESSENGER_ADDR, CONTRACTS_L2_ETH_TOKEN_ADDR, CONTRACT_DEPLOYER_ADDR,
        DEPOSIT_GAS_PER_PUBDATA_LIMIT, EIP712_TX_TYPE, ERA_CHAIN_ID, ETH_CHAIN_ID,
        RECOMMENDED_DEPOSIT_L1_GAS_LIMIT, RECOMMENDED_DEPOSIT_L2_GAS_LIMIT,
    },
};
use ethers::{
    abi::{decode, Abi, HumanReadableParser, ParamType, Token, Tokenizable, Tokenize},
>>>>>>> 267c04eb
    prelude::{
        encode_function_data,
        k256::{
            ecdsa::{RecoveryId, Signature as RecoverableSignature},
            schnorr::signature::hazmat::PrehashSigner,
        },
        ContractError, MiddlewareBuilder, SignerMiddleware,
    },
    providers::Middleware,
    signers::{Signer, Wallet},
    solc::{info::ContractInfo, Project, ProjectPathsConfig},
    types::{
<<<<<<< HEAD
        transaction::eip2718::TypedTransaction, Address, Bytes, Eip1559TransactionRequest,
        Signature, TransactionReceipt, H160, H256, U256,
=======
        transaction::eip2718::TypedTransaction, Address, Bytes, Eip1559TransactionRequest, Log,
        Signature, TransactionReceipt, H256, U256,
>>>>>>> 267c04eb
    },
};
use serde_json::Value;
use std::{fmt::Display, fs::File, io::BufReader, path::PathBuf, str::FromStr, sync::Arc};

pub struct ZKSWallet<M, D>
where
    M: Middleware,
    D: PrehashSigner<(RecoverableSignature, RecoveryId)>,
{
    pub eth_provider: Option<Arc<SignerMiddleware<M, Wallet<D>>>>,
    pub era_provider: Option<Arc<SignerMiddleware<M, Wallet<D>>>>,
    pub l2_wallet: Wallet<D>,
    pub l1_wallet: Wallet<D>,
}

impl<M, D> ZKSWallet<M, D>
where
    M: Middleware + 'static,
    D: PrehashSigner<(RecoverableSignature, RecoveryId)> + Sync + Send + Clone,
{
    pub fn new(
        l2_wallet: Wallet<D>,
        l1_wallet: Option<Wallet<D>>,
        era_provider: Option<M>,
        eth_provider: Option<M>,
    ) -> Result<Self, ZKSWalletError<M, D>> {
        let l1_wallet = match l1_wallet {
            Some(wallet) => wallet.with_chain_id(ETH_CHAIN_ID),
            None => l2_wallet.clone().with_chain_id(ETH_CHAIN_ID),
        };
        let l2_wallet = l2_wallet.with_chain_id(ERA_CHAIN_ID);
        Ok(Self {
            l2_wallet: l2_wallet.clone(),
            l1_wallet: l1_wallet.clone(),
            era_provider: era_provider.map(|p| p.with_signer(l2_wallet).into()),
            eth_provider: eth_provider.map(|p| p.with_signer(l1_wallet).into()),
        })
    }

    pub fn connect_eth_provider(mut self, eth_provider: M) -> Self {
        self.eth_provider = Some(eth_provider.with_signer(self.l1_wallet.clone()).into());
        self
    }

    pub fn connect_era_provider(mut self, era_provider: M) -> Self {
        self.era_provider = Some(era_provider.with_signer(self.l2_wallet.clone()).into());
        self
    }

    pub fn connect_eth_signer(mut self, eth_signer: SignerMiddleware<M, Wallet<D>>) -> Self {
        self.eth_provider = Some(eth_signer.into());
        self
    }

    pub fn connect_era_signer(mut self, era_signer: SignerMiddleware<M, Wallet<D>>) -> Self {
        self.era_provider = Some(era_signer.into());
        self
    }

    // pub fn connect_eth(&mut self, host: &str, port: u16) {
    //     self.eth_provider = Provider::try_from(format!("http://{host}:{port}")).ok().map(|p| p.with_signer(self.wallet));
    // }

    // pub fn connect_era(&mut self, host: &str, port: u16) {
    //     self.era_provider = Provider::try_from(format!("http://{host}:{port}")).ok().map(|p| p.with_signer(self.wallet));
    // }

    pub fn l2_address(&self) -> Address {
        self.l2_wallet.address()
    }

    pub fn l1_address(&self) -> Address {
        self.l1_wallet.address()
    }

    pub fn get_eth_provider(
        &self,
    ) -> Result<Arc<SignerMiddleware<M, Wallet<D>>>, ZKSWalletError<M, D>> {
        match &self.eth_provider {
            Some(eth_provider) => Ok(Arc::clone(eth_provider)),
            None => Err(ZKSWalletError::NoL1ProviderError()),
        }
    }

    pub fn get_era_provider(
        &self,
    ) -> Result<Arc<SignerMiddleware<M, Wallet<D>>>, ZKSWalletError<M, D>> {
        match &self.era_provider {
            Some(era_provider) => Ok(Arc::clone(era_provider)),
            None => Err(ZKSWalletError::NoL2ProviderError()),
        }
    }

    pub async fn eth_balance(&self) -> Result<U256, ZKSWalletError<M, D>>
    where
        M: ZKSProvider,
    {
        match &self.eth_provider {
            // TODO: Should we have a balance_on_block method?
            Some(eth_provider) => Ok(eth_provider.get_balance(self.l1_address(), None).await?),
            None => Err(ZKSWalletError::CustomError("no eth provider".to_owned())),
        }
    }

    pub async fn era_balance(&self) -> Result<U256, ZKSWalletError<M, D>>
    where
        M: ZKSProvider,
    {
        match &self.era_provider {
            // TODO: Should we have a balance_on_block method?
            Some(era_provider) => Ok(era_provider.get_balance(self.l2_address(), None).await?),
            None => Err(ZKSWalletError::CustomError("no era provider".to_owned())),
        }
    }

    pub async fn transfer(
        &self,
        to: Address,
        amount_to_transfer: U256,
        // TODO: Support multiple-token transfers.
        _token: Option<Address>,
    ) -> Result<TransactionReceipt, ZKSWalletError<M, D>>
    where
        M: ZKSProvider,
    {
        let era_provider = match &self.era_provider {
            Some(era_provider) => era_provider,
            None => return Err(ZKSWalletError::CustomError("no era provider".to_owned())),
        };

        let mut transfer_request = Eip1559TransactionRequest::new()
            .from(self.l2_address())
            .to(to)
            .value(amount_to_transfer)
            .chain_id(ERA_CHAIN_ID);

        let fee = era_provider.estimate_fee(transfer_request.clone()).await?;
        transfer_request = transfer_request.max_priority_fee_per_gas(fee.max_priority_fee_per_gas);
        transfer_request = transfer_request.max_fee_per_gas(fee.max_fee_per_gas);

        let transaction: TypedTransaction = transfer_request.into();

        // TODO: add block as an override.
        let pending_transaction = era_provider.send_transaction(transaction, None).await?;

        // TODO: Should we wait here for the transaction to be confirmed on-chain?

        pending_transaction
            .await?
            .ok_or(ZKSWalletError::CustomError(
                "no transaction receipt".to_owned(),
            ))
    }

    pub async fn transfer_eip712(
        &self,
        to: Address,
        amount_to_transfer: U256,
        // TODO: Support multiple-token transfers.
        _token: Option<Address>,
    ) -> Result<TransactionReceipt, ZKSWalletError<M, D>>
    where
        M: ZKSProvider,
    {
        let era_provider = match &self.era_provider {
            Some(era_provider) => era_provider,
            None => return Err(ZKSWalletError::CustomError("no era provider".to_owned())),
        };

        let mut transfer_request = Eip712TransactionRequest::new()
            .from(self.l2_address())
            .to(to)
            .value(amount_to_transfer)
            .nonce(
                era_provider
                    .get_transaction_count(self.l2_address(), None)
                    .await?,
            )
            .gas_price(era_provider.get_gas_price().await?);

        let fee = era_provider.estimate_fee(transfer_request.clone()).await?;
        transfer_request = transfer_request
            .max_priority_fee_per_gas(fee.max_priority_fee_per_gas)
            .max_fee_per_gas(fee.max_fee_per_gas)
            .gas_limit(fee.gas_limit);

        let signable_data: Eip712Transaction = transfer_request.clone().try_into()?;
        let signature: Signature = self.l2_wallet.sign_typed_data(&signable_data).await?;
        transfer_request =
            transfer_request.custom_data(Eip712Meta::new().custom_signature(signature.to_vec()));

        let pending_transaction = era_provider
            .send_raw_transaction(
                [&[EIP712_TX_TYPE], &*transfer_request.rlp_unsigned()]
                    .concat()
                    .into(),
            )
            .await?;

        // TODO: Should we wait here for the transaction to be confirmed on-chain?

        let transaction_receipt = pending_transaction
            .await?
            .ok_or(ZKSWalletError::CustomError(
                "no transaction receipt".to_owned(),
            ))?;

        Ok(transaction_receipt)
    }

    pub async fn deploy<T>(
        &self,
        contract_path: impl Into<PathBuf> + Display + Clone,
        contract_name: &str,
        constructor_parameters: Option<T>,
    ) -> Result<Address, ZKSWalletError<M, D>>
    where
        M: ZKSProvider,
        T: Tokenizable,
    {
        let mut root = PathBuf::from("./");
        root.push::<PathBuf>(contract_path.clone().into());
        let zk_project = ZKProject::from(
            Project::builder()
                .paths(ProjectPathsConfig::builder().build_with_root(root))
                .set_auto_detect(true)
                .build()?,
        );
        let compilation_output = zk_project.compile()?;
        let artifact = compilation_output
            .find_contract(ContractInfo::from_str(&format!(
                "{contract_path}:{contract_name}"
            ))?)
            .ok_or(ZKSWalletError::CustomError("no contract abi".to_owned()))?;

        let transaction_receipt = self
            ._deploy(
                artifact
                    .abi
                    .clone()
                    .ok_or(ZKSWalletError::CustomError("no contract abi".to_owned()))?,
                artifact
                    .bin
                    .clone()
                    .ok_or(ZKSWalletError::CustomError("no contract bin".to_owned()))?
                    .to_vec(),
                None,
                constructor_parameters,
            )
            .await?;

        let contract_address =
            transaction_receipt
                .contract_address
                .ok_or(ZKSWalletError::CustomError(
                    "no contract address".to_owned(),
                ))?;

        Ok(contract_address)
    }

    pub async fn deploy_with_receipt<T>(
        &self,
        contract_abi: Abi,
        contract_bytecode: Vec<u8>,
        contract_dependencies: Option<Vec<Vec<u8>>>,
        constructor_parameters: Option<T>,
    ) -> Result<(Address, TransactionReceipt), ZKSWalletError<M, D>>
    where
        M: ZKSProvider,
        T: Tokenizable,
    {
        let transaction_receipt = self
            ._deploy(
                contract_abi,
                contract_bytecode,
                contract_dependencies,
                constructor_parameters,
            )
            .await?;

        let contract_address =
            transaction_receipt
                .contract_address
                .ok_or(ZKSWalletError::CustomError(
                    "no contract address".to_owned(),
                ))?;

        Ok((contract_address, transaction_receipt))
    }

    pub async fn deposit(&self, amount: U256) -> Result<TransactionReceipt, ZKSWalletError<M, D>>
    where
        M: ZKSProvider,
    {
        let to = self.l2_address();
        let call_data = Bytes::default();
        let l2_gas_limit: U256 = RECOMMENDED_DEPOSIT_L2_GAS_LIMIT.into();
        let l2_value = amount;
        let gas_per_pubdata_byte: U256 = DEPOSIT_GAS_PER_PUBDATA_LIMIT.into();
        let gas_price = self.get_eth_provider()?.get_gas_price().await?;
        let gas_limit: U256 = RECOMMENDED_DEPOSIT_L1_GAS_LIMIT.into();
        let operator_tip: U256 = 0_u8.into();
        let base_cost = self
            .get_base_cost(gas_limit, gas_per_pubdata_byte, gas_price)
            .await?;
        let l1_value = base_cost + operator_tip + amount;
        // let factory_deps = [];
        let refund_recipient = self.l1_address();
        // FIXME check base cost

        // FIXME request l2 transaction

        let main_contract_address = self.get_era_provider()?.get_main_contract().await?;
        let main_contract =
            MainContractInstance::new(main_contract_address, self.get_eth_provider()?);

        let receipt = main_contract
            .request_l2_transaction(
                to,
                l2_value,
                call_data,
                l2_gas_limit,
                gas_per_pubdata_byte,
                Default::default(),
                refund_recipient,
                gas_price,
                gas_limit,
                l1_value,
            )
            .await?;

        Ok(receipt)
    }

    async fn get_base_cost(
        &self,
        gas_limit: U256,
        gas_per_pubdata_byte: U256,
        gas_price: U256,
    ) -> Result<U256, ZKSWalletError<M, D>>
    where
        M: ZKSProvider,
    {
        let main_contract_address = self.get_era_provider()?.get_main_contract().await?;
        let main_contract = MainContract::new(main_contract_address, self.get_eth_provider()?);
        let base_cost: U256 = main_contract
            .l_2_transaction_base_cost(gas_price, gas_limit, gas_per_pubdata_byte)
            .call()
            .await?;

        Ok(base_cost)
    }
    pub async fn deploy_from_bytecode<T>(
        &self,
        contract_bytecode: &[u8],
        contract_dependencies: Option<Vec<Vec<u8>>>,
        _constructor_parameters: Option<T>,
    ) -> Result<H160, ZKSWalletError<M, D>>
    where
        M: ZKSProvider,
        T: Tokenizable,
    {
        let era_provider = match &self.era_provider {
            Some(era_provider) => era_provider,
            None => return Err(ZKSWalletError::CustomError("no era provider".to_owned())),
        };

        let custom_data = Eip712Meta::new().factory_deps({
            let mut factory_deps = Vec::new();
            if let Some(contract_dependencies) = contract_dependencies {
                factory_deps.extend(contract_dependencies);
            }
            factory_deps.push(contract_bytecode.clone().to_vec());
            factory_deps
        });

        let mut deploy_request = Eip712TransactionRequest::new()
            .r#type(EIP712_TX_TYPE)
            .from(self.address())
            .to(Address::from_str(CONTRACT_DEPLOYER_ADDR).map_err(|e| {
                ZKSWalletError::CustomError(format!("invalid contract deployer address: {e}"))
            })?)
            .chain_id(ERA_CHAIN_ID)
            .nonce(
                era_provider
                    .get_transaction_count(self.address(), None)
                    .await?,
            )
            .gas_price(era_provider.get_gas_price().await?)
            .max_fee_per_gas(era_provider.get_gas_price().await?)
            .data({
                let contract_deployer = Abi::load(BufReader::new(
                    File::open("./src/abi/ContractDeployer.json").map_err(|e| {
                        ZKSWalletError::CustomError(format!(
                            "failed to open ContractDeployer abi: {e}"
                        ))
                    })?,
                ))
                .map_err(|e| {
                    ZKSWalletError::CustomError(format!("failed to load ContractDeployer abi: {e}"))
                })?;
                let create = contract_deployer.function("create").map_err(|e| {
                    ZKSWalletError::CustomError(format!("failed to get create function: {e}"))
                })?;
                // TODO: User could provide this instead of defaulting.
                let salt = [0_u8; 32];
                let bytecode_hash = hash_bytecode(&contract_bytecode)?;
                let call_data = Bytes::default();

                encode_function_data(create, (salt, bytecode_hash, call_data))?
            })
            .custom_data(custom_data.clone());

        let fee = era_provider.estimate_fee(deploy_request.clone()).await?;
        deploy_request = deploy_request
            .max_priority_fee_per_gas(fee.max_priority_fee_per_gas)
            .max_fee_per_gas(fee.max_fee_per_gas)
            .gas_limit(fee.gas_limit);

        let signable_data: Eip712Transaction = deploy_request.clone().try_into()?;
        let signature: Signature = self.wallet.sign_typed_data(&signable_data).await?;
        deploy_request =
            deploy_request.custom_data(custom_data.custom_signature(signature.to_vec()));

        let pending_transaction = era_provider
            .send_raw_transaction(
                [&[EIP712_TX_TYPE], &*deploy_request.rlp_unsigned()]
                    .concat()
                    .into(),
            )
            .await?;

        // TODO: Should we wait here for the transaction to be confirmed on-chain?

        let transaction_receipt = pending_transaction
            .await?
            .ok_or(ZKSWalletError::CustomError(
                "no transaction receipt".to_owned(),
            ))?;

        let contract_address =
            transaction_receipt
                .contract_address
                .ok_or(ZKSWalletError::CustomError(
                    "no contract address".to_owned(),
                ))?;

        Ok(contract_address)
    }

    async fn _deploy<T>(
        &self,
        contract_abi: Abi,
        contract_bytecode: Vec<u8>,
        contract_dependencies: Option<Vec<Vec<u8>>>,
        constructor_parameters: Option<T>,
    ) -> Result<TransactionReceipt, ZKSWalletError<M, D>>
    where
        M: ZKSProvider,
        T: Tokenizable,
    {
        let era_provider = match &self.era_provider {
            Some(era_provider) => era_provider,
            None => return Err(ZKSWalletError::CustomError("no era provider".to_owned())),
        };

        let custom_data = Eip712Meta::new().factory_deps({
            let mut factory_deps = Vec::new();
            if let Some(contract_dependencies) = contract_dependencies {
                factory_deps.extend(contract_dependencies);
            }
            factory_deps.push(contract_bytecode.clone());
            factory_deps
        });

        let mut deploy_request = Eip712TransactionRequest::new()
            .r#type(EIP712_TX_TYPE)
            .from(self.l2_address())
            .to(Address::from_str(CONTRACT_DEPLOYER_ADDR).map_err(|e| {
                ZKSWalletError::CustomError(format!("invalid contract deployer address: {e}"))
            })?)
            .chain_id(ERA_CHAIN_ID)
            .nonce(
                era_provider
                    .get_transaction_count(self.l2_address(), None)
                    .await?,
            )
            .gas_price(era_provider.get_gas_price().await?)
            .max_fee_per_gas(era_provider.get_gas_price().await?)
            .data({
                let contract_deployer = Abi::load(BufReader::new(
                    File::open("./src/abi/ContractDeployer.json").map_err(|e| {
                        ZKSWalletError::CustomError(format!(
                            "failed to open ContractDeployer abi: {e}"
                        ))
                    })?,
                ))
                .map_err(|e| {
                    ZKSWalletError::CustomError(format!("failed to load ContractDeployer abi: {e}"))
                })?;
                let create = contract_deployer.function("create").map_err(|e| {
                    ZKSWalletError::CustomError(format!("failed to get create function: {e}"))
                })?;
                // TODO: User could provide this instead of defaulting.
                let salt = [0_u8; 32];
                let bytecode_hash = hash_bytecode(&contract_bytecode)?;
                let call_data: Bytes = match (contract_abi.constructor(), constructor_parameters) {
                    (None, Some(_)) => return Err(ContractError::<M>::ConstructorError.into()),
                    (None, None) | (Some(_), None) => Bytes::default(),
                    (Some(constructor), Some(constructor_parameters)) => constructor
                        .encode_input(
                            contract_bytecode.to_vec(),
                            &constructor_parameters.into_tokens(),
                        )
                        .map_err(|err| ZKSWalletError::CustomError(err.to_string()))?
                        .into(),
                };

                encode_function_data(create, (salt, bytecode_hash, call_data))?
            })
            .custom_data(custom_data.clone());

        let fee = era_provider.estimate_fee(deploy_request.clone()).await?;
        deploy_request = deploy_request
            .max_priority_fee_per_gas(fee.max_priority_fee_per_gas)
            .max_fee_per_gas(fee.max_fee_per_gas)
            .gas_limit(fee.gas_limit);

        let signable_data: Eip712Transaction = deploy_request.clone().try_into()?;
        let signature: Signature = self.l2_wallet.sign_typed_data(&signable_data).await?;
        deploy_request =
            deploy_request.custom_data(custom_data.custom_signature(signature.to_vec()));

        let pending_transaction = era_provider
            .send_raw_transaction(
                [&[EIP712_TX_TYPE], &*deploy_request.rlp_unsigned()]
                    .concat()
                    .into(),
            )
            .await?;

        // TODO: Should we wait here for the transaction to be confirmed on-chain?

        pending_transaction
            .await?
            .ok_or(ZKSWalletError::CustomError(
                "no transaction receipt".to_owned(),
            ))
    }

    pub async fn call(
        &self,
        contract_address: Address,
        function_signature: &str,
        function_parameters: Option<Vec<String>>,
    ) -> Result<Vec<Token>, ZKSWalletError<M, D>>
    where
        M: ZKSProvider,
    {
        let era_provider = match &self.era_provider {
            Some(era_provider) => era_provider,
            None => return Err(ZKSWalletError::CustomError("no era provider".to_owned())),
        };

        // Note: We couldn't implement ZKSWalletError::LexerError because ethers-rs's LexerError is not exposed.
        let function = if contract_address == zks_utils::ECADD_PRECOMPILE_ADDRESS {
            zks_utils::ec_add_function()
        } else {
            HumanReadableParser::parse_function(function_signature)
                .map_err(|e| ZKSWalletError::CustomError(e.to_string()))?
        };
        let function_args = if let Some(function_args) = function_parameters {
            function
                .decode_input(&*zks_utils::encode_args(&function, &function_args)?)
                .map_err(|e| ZKSWalletError::CustomError(e.to_string()))?
        } else {
            vec![]
        };

        log::info!("{function_args:?}");

        let request: Eip1559TransactionRequest =
            Eip1559TransactionRequest::new().to(contract_address).data(
                match (!function_args.is_empty(), is_precompile(contract_address)) {
                    // The contract to call is a precompile with arguments.
                    (true, true) => encode(&function_args),
                    // The contract to call is a regular contract with arguments.
                    (true, false) => function
                        .encode_input(&function_args)
                        .map_err(|e| ZKSWalletError::CustomError(e.to_string()))?,
                    // The contract to call is a precompile without arguments.
                    (false, true) => Default::default(),
                    // The contract to call is a regular contract without arguments.
                    (false, false) => function.short_signature().into(),
                },
            );

        let transaction: TypedTransaction = request.into();

        let encoded_output = era_provider.call(&transaction, None).await?;
        let decoded_output = function.decode_output(&encoded_output).map_err(|e| {
            ZKSWalletError::CustomError(format!("failed to decode output: {e}\n{encoded_output}"))
        })?;

        Ok(if decoded_output.is_empty() {
            encoded_output.into_tokens()
        } else {
            decoded_output
        })
    }

    pub async fn withdraw(
        &self,
        amount: U256,
        to: Address,
    ) -> Result<TransactionReceipt, ZKSWalletError<M, D>>
    where
        M: ZKSProvider,
    {
        let era_provider = match &self.era_provider {
            Some(era_provider) => era_provider,
            None => return Err(ZKSWalletError::CustomError("no era provider".to_owned())),
        };

        let contract_address = Address::from_str(CONTRACTS_L2_ETH_TOKEN_ADDR).map_err(|error| {
            ZKSWalletError::CustomError(format!("failed to parse contract address: {error}"))
        })?;
        let function_signature = "function withdraw(address _l1Receiver) external payable override";
        let response: (Vec<Token>, H256) = era_provider
            .send_eip712(
                &self.l2_wallet,
                contract_address,
                function_signature,
                Some(to),
                Some(Overrides {
                    value: Some(amount),
                }),
            )
            .await?;

        era_provider
            .get_transaction_receipt(response.1)
            .await?
            .ok_or(ZKSWalletError::CustomError(
                "No transaction receipt for withdraw".to_owned(),
            ))
    }

    pub async fn finalize_withdraw(
        &self,
        tx_hash: H256,
    ) -> Result<TransactionReceipt, ZKSWalletError<M, D>>
    where
        M: ZKSProvider,
    {
        let (era_provider, eth_provider) = match (&self.era_provider, &self.eth_provider) {
            (Some(era_provider), Some(eth_provider)) => (era_provider, eth_provider),
            _ => {
                return Err(ZKSWalletError::CustomError(
                    "Both era and eth providers are necessary".to_owned(),
                ))
            }
        };

        let withdrawal_receipt = era_provider.get_transaction_receipt(tx_hash).await?.ok_or(
            ZKSWalletError::CustomError("Error getting transaction receipt of withdraw".to_owned()),
        )?;

        let messenger_contract_address =
            Address::from_str(CONTRACTS_L1_MESSENGER_ADDR).map_err(|error| {
                ZKSWalletError::CustomError(format!("failed to parse contract address: {error}"))
            })?;

        let logs: Vec<Log> = withdrawal_receipt
            .logs
            .into_iter()
            .filter(|log| {
                //log.topics[0] == topic &&
                log.address == messenger_contract_address
            })
            .collect();

        // Get all the parameters needed to call the finalizeWithdrawal function on the main contract contract.
        let (_, l2_to_l1_log_index) = serde_json::from_value::<Vec<Value>>(
            withdrawal_receipt
                .other
                .get("l2ToL1Logs")
                .ok_or(ZKSWalletError::CustomError(
                    "Field not present in receipt".to_owned(),
                ))?
                .clone(),
        )
        .map_err(|err| {
            ZKSWalletError::CustomError(format!("Error getting logs in receipt: {err:?}"))
        })?
        .iter()
        .zip(0_u64..)
        .find(|(log, _)| {
            if let Some(sender) = log.get("sender") {
                sender == CONTRACTS_L1_MESSENGER_ADDR
            } else {
                false
            }
        })
        .ok_or(ZKSWalletError::CustomError(
            "Error getting log index parameter".to_owned(),
        ))?;

        let filtered_log = logs
            .get(0)
            .ok_or(ZKSWalletError::CustomError(
                "Error getting log in receipt".to_owned(),
            ))?
            .clone();
        let proof = era_provider
            .get_l2_to_l1_log_proof(tx_hash, Some(l2_to_l1_log_index))
            .await?
            .ok_or(ZKSWalletError::CustomError(
                "Error getting proof parameter".to_owned(),
            ))?;
        let main_contract = era_provider.get_main_contract().await?;
        let merkle_proof: Vec<H256> = proof.merkle_proof;
        let l1_batch_number = era_provider.get_l1_batch_number().await?;
        let l2_message_index = U256::from(proof.id);

        let l2_tx_number_in_block: u16 = serde_json::from_value::<U256>(
            withdrawal_receipt
                .other
                .get("l1BatchTxIndex")
                .ok_or(ZKSWalletError::CustomError(
                    "Field not present in receipt".to_owned(),
                ))?
                .clone(),
        )
        .map_err(|err| ZKSWalletError::CustomError(format!("Failed to deserialize field {err}")))?
        .as_u32()
        .try_into()
        .map_err(|e| ZKSWalletError::CustomError(format!("failed to convert u32 to u16: {e}")))?;

        let message: Bytes = decode(&[ParamType::Bytes], &filtered_log.data)
            .map_err(|e| ZKSWalletError::CustomError(format!("failed to decode log data: {e}")))?
            .get(0)
            .ok_or(ZKSWalletError::CustomError(
                "Message not found in decoded data".to_owned(),
            ))?
            .clone()
            .into_bytes()
            .ok_or(ZKSWalletError::CustomError(
                "Could not convert message to bytes".to_owned(),
            ))?
            .into();

        let parameters = (
            l1_batch_number,
            l2_message_index,
            l2_tx_number_in_block,
            message,
            merkle_proof,
        );

        let function_signature = "function finalizeEthWithdrawal(uint256 _l2BlockNumber,uint256 _l2MessageIndex,uint16 _l2TxNumberInBlock,bytes calldata _message,bytes32[] calldata _merkleProof) external";
        let response = eth_provider
            .send(
                &self.l1_wallet,
                main_contract,
                function_signature,
                Some(parameters),
                None,
            )
            .await?;

        eth_provider
            .get_transaction_receipt(response.1)
            .await?
            .ok_or(ZKSWalletError::CustomError(
                "No transaction receipt for finalize withdraw".to_owned(),
            ))
    }
}

#[cfg(test)]
mod zks_signer_tests {
    use crate::compile::project::ZKProject;
    use crate::test_utils::*;
    use crate::zks_wallet::ZKSWallet;
    use ethers::abi::{Token, Tokenize};
    use ethers::providers::Middleware;
    use ethers::signers::LocalWallet;
    use ethers::solc::info::ContractInfo;
    use ethers::solc::{Project, ProjectPathsConfig};
    use ethers::types::U256;
    use ethers::types::{Address, Bytes};
    use ethers::utils::parse_units;
    use std::str::FromStr;
    use std::time::Duration;

    #[tokio::test]
    async fn test_transfer() {
        let sender_private_key =
            "0x28a574ab2de8a00364d5dd4b07c4f2f574ef7fcc2a86a197f65abaec836d1959";
        let receiver_address: Address = "0xa61464658AfeAf65CccaaFD3a512b69A83B77618"
            .parse()
            .unwrap();
        let amount_to_transfer: U256 = 1_i32.into();

        let era_provider = era_provider();
        let wallet = LocalWallet::from_str(sender_private_key).unwrap();
        let zk_wallet = ZKSWallet::new(wallet, None, Some(era_provider.clone()), None).unwrap();

        let sender_balance_before = era_provider
            .get_balance(zk_wallet.l2_address(), None)
            .await
            .unwrap();
        let receiver_balance_before = era_provider
            .get_balance(receiver_address, None)
            .await
            .unwrap();

        println!("Sender balance before: {sender_balance_before}");
        println!("Receiver balance before: {receiver_balance_before}");
        println!("Sender balance before: {sender_balance_before}");
        println!("Receiver balance before: {receiver_balance_before}");

        let receipt = zk_wallet
            .transfer(receiver_address, amount_to_transfer, None)
            .await
            .unwrap();

        assert_eq!(receipt.from, zk_wallet.l2_address());
        assert_eq!(receipt.to.unwrap(), receiver_address);

        tokio::time::sleep(tokio::time::Duration::from_secs(2)).await;

        let sender_balance_after = era_provider
            .get_balance(zk_wallet.l2_address(), None)
            .await
            .unwrap();
        let receiver_balance_after = era_provider
            .get_balance(receiver_address, None)
            .await
            .unwrap();

        println!("Sender balance after: {sender_balance_after}");
        println!("Receiver balance after: {receiver_balance_after}");

        assert_eq!(
            sender_balance_after,
            sender_balance_before
                - (amount_to_transfer
                    + receipt.effective_gas_price.unwrap() * receipt.gas_used.unwrap())
        );
        assert_eq!(
            receiver_balance_after,
            receiver_balance_before + amount_to_transfer
        );
    }

    #[tokio::test]
    async fn test_deposit() {
        let private_key = "0x28a574ab2de8a00364d5dd4b07c4f2f574ef7fcc2a86a197f65abaec836d1959";
        let amount: U256 = parse_units("0.01", "ether").unwrap().into();
        println!("Amount: {amount}");

        let l1_provider = eth_provider();
        let l2_provider = era_provider();
        let wallet = LocalWallet::from_str(private_key).unwrap();
        let zk_wallet = ZKSWallet::new(
            wallet,
            None,
            Some(l2_provider.clone()),
            Some(l1_provider.clone()),
        )
        .unwrap();

        let l1_balance_before = zk_wallet.eth_balance().await.unwrap();
        let l2_balance_before = zk_wallet.era_balance().await.unwrap();
        println!("L1 balance before: {l1_balance_before}");
        println!("L2 balance before: {l2_balance_before}");

        let receipt = zk_wallet.deposit(amount).await.unwrap();
        assert_eq!(receipt.status.unwrap(), 1_u8.into());

        let _l2_receipt = l2_provider
            .get_transaction_receipt(receipt.transaction_hash)
            .await
            .unwrap();

        let l1_balance_after = zk_wallet.eth_balance().await.unwrap();
        let l2_balance_after = zk_wallet.era_balance().await.unwrap();
        println!("L1 balance after: {l1_balance_after}");
        println!("L2 balance after: {l2_balance_after}");

        assert!(
            l1_balance_after <= l1_balance_before - amount,
            "Balance on L1 should be decreased"
        );
        assert!(
            l2_balance_after >= l2_balance_before + amount,
            "Balance on L2 should be increased"
        );
    }

    #[tokio::test]
    async fn test_transfer_eip712() {
        let sender_private_key =
            "0x28a574ab2de8a00364d5dd4b07c4f2f574ef7fcc2a86a197f65abaec836d1959";
        let receiver_address: Address = "0xa61464658AfeAf65CccaaFD3a512b69A83B77618"
            .parse()
            .unwrap();
        let amount_to_transfer: U256 = 1_i32.into();

        let era_provider = era_provider();
        let wallet = LocalWallet::from_str(sender_private_key).unwrap();
        let zk_wallet = ZKSWallet::new(wallet, None, Some(era_provider.clone()), None).unwrap();

        let sender_balance_before = era_provider
            .get_balance(zk_wallet.l2_address(), None)
            .await
            .unwrap();
        let receiver_balance_before = era_provider
            .get_balance(receiver_address, None)
            .await
            .unwrap();

        println!("Sender balance before: {sender_balance_before}");
        println!("Receiver balance before: {receiver_balance_before}");

        let receipt = zk_wallet
            .transfer_eip712(receiver_address, amount_to_transfer, None)
            .await
            .unwrap();

        assert_eq!(receipt.from, zk_wallet.l2_address());
        assert_eq!(receipt.to.unwrap(), receiver_address);

        tokio::time::sleep(tokio::time::Duration::from_secs(2)).await;

        let sender_balance_after = era_provider
            .get_balance(zk_wallet.l2_address(), None)
            .await
            .unwrap();
        let receiver_balance_after = era_provider
            .get_balance(receiver_address, None)
            .await
            .unwrap();

        println!("Sender balance after: {sender_balance_after}");
        println!("Receiver balance after: {receiver_balance_after}");

        assert_eq!(
            sender_balance_after,
            sender_balance_before
                - (amount_to_transfer
                    + receipt.effective_gas_price.unwrap() * receipt.gas_used.unwrap())
        );
        assert_eq!(
            receiver_balance_after,
            receiver_balance_before + amount_to_transfer
        );
    }

    #[tokio::test]
    async fn test_deploy_contract_with_constructor_args() {
        let deployer_private_key =
            "7726827caac94a7f9e1b160f7ea819f172f7b6f9d2a97f992c38edeab82d4110";
        let era_provider = era_provider();
        let wallet = LocalWallet::from_str(deployer_private_key).unwrap();
        let zk_wallet = ZKSWallet::new(wallet, None, Some(era_provider.clone()), None).unwrap();
        let project_root = "./src/compile/test_contracts/storage";
        let contract_name = "ValueStorage";

        let zk_project = ZKProject::from(
            Project::builder()
                .paths(ProjectPathsConfig::builder().build_with_root(project_root))
                .set_auto_detect(true)
                .build()
                .unwrap(),
        );
        let compilation_output = zk_project.compile().unwrap();
        let artifact = compilation_output
            .find_contract(
                ContractInfo::from_str(&format!(
                    "src/compile/test_contracts/storage/src/ValueStorage.sol:{contract_name}"
                ))
                .unwrap(),
            )
            .unwrap();
        let compiled_bytecode = artifact.bin.clone().unwrap();

        let contract_address = zk_wallet
            .deploy(
                "src/compile/test_contracts/storage/src/ValueStorage.sol",
                contract_name,
                Some(U256::from(10_i32)),
            )
            .await
            .unwrap();

        let recovered_bytecode = era_provider.get_code(contract_address, None).await.unwrap();

        assert_eq!(compiled_bytecode, recovered_bytecode);
    }

    #[tokio::test]
    async fn test_call_view_function_with_no_parameters() {
        // Deploying a test contract
        let deployer_private_key =
            "7726827caac94a7f9e1b160f7ea819f172f7b6f9d2a97f992c38edeab82d4110";
        let era_provider = era_provider();
        let wallet = LocalWallet::from_str(deployer_private_key).unwrap();
        let zk_wallet = ZKSWallet::new(wallet, None, Some(era_provider.clone()), None).unwrap();

        let contract_address = zk_wallet
            .deploy::<Token>("src/compile/test_contracts/test/src/Test.sol", "Test", None)
            .await
            .unwrap();

        // Making the call to the contract function
        let deployer_private_key =
            "0x28a574ab2de8a00364d5dd4b07c4f2f574ef7fcc2a86a197f65abaec836d1959";
        let wallet = LocalWallet::from_str(deployer_private_key).unwrap();
        let zk_wallet = ZKSWallet::new(wallet, None, Some(era_provider.clone()), None).unwrap();

        let output = zk_wallet
            .call(contract_address, "str_out()(string)", None)
            .await
            .unwrap();

        assert_eq!(output, String::from("Hello World!").into_tokens());
    }

    #[tokio::test]
    async fn test_call_view_function_with_arguments() {
        // Deploying a test contract
        let deployer_private_key =
            "7726827caac94a7f9e1b160f7ea819f172f7b6f9d2a97f992c38edeab82d4110";
        let era_provider = era_provider();
        let wallet = LocalWallet::from_str(deployer_private_key).unwrap();
        let zk_wallet = ZKSWallet::new(wallet, None, Some(era_provider.clone()), None).unwrap();

        let contract_address = zk_wallet
            .deploy::<Token>("src/compile/test_contracts/test/src/Test.sol", "Test", None)
            .await
            .unwrap();

        let no_return_type_output = zk_wallet
            .call(
                contract_address,
                "plus_one(uint256)",
                Some(vec!["1".to_owned()]),
            )
            .await
            .unwrap();

        let known_return_type_output = zk_wallet
            .call(
                contract_address,
                "plus_one(uint256)(uint256)",
                Some(vec!["1".to_owned()]),
            )
            .await
            .unwrap();

        assert_eq!(
            no_return_type_output,
            Bytes::from([
                0, 0, 0, 0, 0, 0, 0, 0, 0, 0, 0, 0, 0, 0, 0, 0, 0, 0, 0, 0, 0, 0, 0, 0, 0, 0, 0, 0,
                0, 0, 0, 2
            ])
            .into_tokens()
        );
        assert_eq!(known_return_type_output, U256::from(2_u64).into_tokens());
    }

    #[tokio::test]
    async fn test_withdraw_to_same_address() {
        let deployer_private_key =
            "0x28a574ab2de8a00364d5dd4b07c4f2f574ef7fcc2a86a197f65abaec836d1959";
        let wallet = LocalWallet::from_str(deployer_private_key).unwrap();
        let zk_wallet =
            ZKSWallet::new(wallet, None, Some(era_provider()), Some(eth_provider())).unwrap();

        // See balances before withdraw
        let l1_balance_before = zk_wallet.eth_balance().await.unwrap();
        let l2_balance_before = zk_wallet.era_balance().await.unwrap();

        println!("Balance on L1 before withdrawal: {l1_balance_before}");
        println!("Balance on L2 before withdrawal: {l2_balance_before}");

        // Withdraw
        let amount_to_withdraw: U256 = parse_units(1_u8, "ether").unwrap().into();
        let tx_receipt = zk_wallet
            .withdraw(amount_to_withdraw, zk_wallet.l1_address())
            .await
            .unwrap();
<<<<<<< HEAD
        let set_value = zk_wallet
            .call(contract_address, "getValue()(uint256)", None)
=======
        assert_eq!(
            1,
            tx_receipt.status.unwrap().as_u64(),
            "Check that transaction in L2 is successful"
        );

        println!("L2 Transaction hash: {:?}", tx_receipt.transaction_hash);

        tokio::time::sleep(Duration::from_secs(10)).await;

        let l2_balance_after_withdraw = zk_wallet.era_balance().await.unwrap();
        let l1_balance_after_withdraw = zk_wallet.eth_balance().await.unwrap();

        assert_eq!(
            l2_balance_after_withdraw,
            l2_balance_before
                - (amount_to_withdraw + tx_receipt.effective_gas_price.unwrap() * tx_receipt.gas_used.unwrap()),
            "Check that L2 balance inmediately after withdrawal has decreased by the used gas and amount"
        );

        assert_eq!(
            l1_balance_before, l1_balance_after_withdraw,
            "Check that L1 balance has not changed"
        );

        let tx_finalize_receipt = zk_wallet
            .finalize_withdraw(tx_receipt.transaction_hash)
>>>>>>> 267c04eb
            .await
            .unwrap();

        println!(
            "L1 Transaction hash: {:?}",
            tx_finalize_receipt.transaction_hash
        );

        assert_eq!(
            1,
            tx_finalize_receipt.status.unwrap().as_u64(),
            "Check that transaction in L1 is successful"
        );

        // See balances after withdraw
        let l1_balance_after_finalize = zk_wallet.eth_balance().await.unwrap();
        let l2_balance_after_finalize = zk_wallet.era_balance().await.unwrap();

        println!("Balance on L1 after finalize withdraw: {l1_balance_after_finalize}");
        println!("Balance on L2 after finalize withdraw: {l2_balance_after_finalize}");

        assert_eq!(
            l2_balance_after_finalize, l2_balance_after_withdraw,
            "Check that L2 balance after finalize has decreased by the used gas"
        );

        assert_ne!(
            l1_balance_after_finalize, l1_balance_before,
            "Check that L1 balance after finalize is not the same"
        );
        assert_eq!(
            l1_balance_after_finalize,
            l1_balance_before
                + (amount_to_withdraw
                    - tx_finalize_receipt.effective_gas_price.unwrap()
                        * tx_finalize_receipt.gas_used.unwrap()),
            "Check that L1 balance after finalize has increased by the amount"
        );
    }

    #[tokio::test]
    async fn test_withdraw_to_other_address() {
        let sender_private_key =
            "0x28a574ab2de8a00364d5dd4b07c4f2f574ef7fcc2a86a197f65abaec836d1959";
        let receiver_private_key =
            "0xe667e57a9b8aaa6709e51ff7d093f1c5b73b63f9987e4ab4aa9a5c699e024ee8";
        let l2_wallet = LocalWallet::from_str(sender_private_key).unwrap();

        let l1_wallet = LocalWallet::from_str(receiver_private_key).unwrap();
        let zk_wallet = ZKSWallet::new(
            l2_wallet,
            Some(l1_wallet),
            Some(era_provider()),
            Some(eth_provider()),
        )
        .unwrap();

        // See balances before withdraw
        let l1_balance_before = zk_wallet.eth_balance().await.unwrap();
        let l2_balance_before = zk_wallet.era_balance().await.unwrap();

        println!("Balance on L1 before withdrawal: {l1_balance_before}");
        println!("Balance on L2 before withdrawal: {l2_balance_before}");

        // Withdraw
        let amount_to_withdraw: U256 = parse_units(1_u8, "ether").unwrap().into();
        let tx_receipt = zk_wallet
            .withdraw(amount_to_withdraw, zk_wallet.l1_address())
            .await
            .unwrap();
<<<<<<< HEAD
        let incremented_value = zk_wallet
            .call(contract_address, "getValue()(uint256)", None)
=======
        assert_eq!(
            1,
            tx_receipt.status.unwrap().as_u64(),
            "Check that transaction in L2 is successful"
        );

        println!("L2 Transaction hash: {:?}", tx_receipt.transaction_hash);

        tokio::time::sleep(Duration::from_secs(10)).await;

        let l2_balance_after_withdraw = zk_wallet.era_balance().await.unwrap();
        let l1_balance_after_withdraw = zk_wallet.eth_balance().await.unwrap();

        assert_eq!(
            l2_balance_after_withdraw,
            l2_balance_before
                - (amount_to_withdraw + tx_receipt.effective_gas_price.unwrap() * tx_receipt.gas_used.unwrap()),
            "Check that L2 balance inmediately after withdrawal has decreased by the used gas and amount"
        );

        assert_eq!(
            l1_balance_before, l1_balance_after_withdraw,
            "Check that L1 balance has not changed"
        );

        let tx_finalize_receipt = zk_wallet
            .finalize_withdraw(tx_receipt.transaction_hash)
>>>>>>> 267c04eb
            .await
            .unwrap();

        println!(
            "L1 Transaction hash: {:?}",
            tx_finalize_receipt.transaction_hash
        );

        assert_eq!(
            1,
            tx_finalize_receipt.status.unwrap().as_u64(),
            "Check that transaction in L1 is successful"
        );

        // See balances after withdraw
        let l1_balance_after_finalize = zk_wallet.eth_balance().await.unwrap();
        let l2_balance_after_finalize = zk_wallet.era_balance().await.unwrap();

        println!("Balance on L1 after finalize withdraw: {l1_balance_after_finalize}");
        println!("Balance on L2 after finalize withdraw: {l2_balance_after_finalize}");

        assert_eq!(
            l2_balance_after_finalize, l2_balance_after_withdraw,
            "Check that L2 balance after finalize has decreased by the used gas"
        );

        assert_ne!(
            l1_balance_after_finalize, l1_balance_before,
            "Check that L1 balance after finalize is not the same"
        );
        assert_eq!(
            l1_balance_after_finalize,
            l1_balance_before
                + (amount_to_withdraw
                    - tx_finalize_receipt.effective_gas_price.unwrap()
                        * tx_finalize_receipt.gas_used.unwrap()),
            "Check that L1 balance after finalize has increased by the amount"
        );
    }
}<|MERGE_RESOLUTION|>--- conflicted
+++ resolved
@@ -6,7 +6,6 @@
     eip712::{hash_bytecode, Eip712Meta, Eip712TransactionRequest},
     zks_provider::ZKSProvider,
     zks_utils::{
-<<<<<<< HEAD
         self, is_precompile, CONTRACT_DEPLOYER_ADDR, DEPOSIT_GAS_PER_PUBDATA_LIMIT, EIP712_TX_TYPE,
         ERA_CHAIN_ID, ETH_CHAIN_ID, RECOMMENDED_DEPOSIT_L1_GAS_LIMIT,
         RECOMMENDED_DEPOSIT_L2_GAS_LIMIT,
@@ -14,15 +13,6 @@
 };
 use ethers::{
     abi::{encode, Abi, HumanReadableParser, Token, Tokenizable, Tokenize},
-=======
-        CONTRACTS_L1_MESSENGER_ADDR, CONTRACTS_L2_ETH_TOKEN_ADDR, CONTRACT_DEPLOYER_ADDR,
-        DEPOSIT_GAS_PER_PUBDATA_LIMIT, EIP712_TX_TYPE, ERA_CHAIN_ID, ETH_CHAIN_ID,
-        RECOMMENDED_DEPOSIT_L1_GAS_LIMIT, RECOMMENDED_DEPOSIT_L2_GAS_LIMIT,
-    },
-};
-use ethers::{
-    abi::{decode, Abi, HumanReadableParser, ParamType, Token, Tokenizable, Tokenize},
->>>>>>> 267c04eb
     prelude::{
         encode_function_data,
         k256::{
@@ -35,13 +25,8 @@
     signers::{Signer, Wallet},
     solc::{info::ContractInfo, Project, ProjectPathsConfig},
     types::{
-<<<<<<< HEAD
         transaction::eip2718::TypedTransaction, Address, Bytes, Eip1559TransactionRequest,
         Signature, TransactionReceipt, H160, H256, U256,
-=======
-        transaction::eip2718::TypedTransaction, Address, Bytes, Eip1559TransactionRequest, Log,
-        Signature, TransactionReceipt, H256, U256,
->>>>>>> 267c04eb
     },
 };
 use serde_json::Value;
@@ -1139,10 +1124,6 @@
             .withdraw(amount_to_withdraw, zk_wallet.l1_address())
             .await
             .unwrap();
-<<<<<<< HEAD
-        let set_value = zk_wallet
-            .call(contract_address, "getValue()(uint256)", None)
-=======
         assert_eq!(
             1,
             tx_receipt.status.unwrap().as_u64(),
@@ -1170,7 +1151,6 @@
 
         let tx_finalize_receipt = zk_wallet
             .finalize_withdraw(tx_receipt.transaction_hash)
->>>>>>> 267c04eb
             .await
             .unwrap();
 
@@ -1241,10 +1221,6 @@
             .withdraw(amount_to_withdraw, zk_wallet.l1_address())
             .await
             .unwrap();
-<<<<<<< HEAD
-        let incremented_value = zk_wallet
-            .call(contract_address, "getValue()(uint256)", None)
-=======
         assert_eq!(
             1,
             tx_receipt.status.unwrap().as_u64(),
@@ -1272,7 +1248,6 @@
 
         let tx_finalize_receipt = zk_wallet
             .finalize_withdraw(tx_receipt.transaction_hash)
->>>>>>> 267c04eb
             .await
             .unwrap();
 
