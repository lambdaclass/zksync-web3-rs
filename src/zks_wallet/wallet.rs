--- conflicted
+++ resolved
@@ -676,12 +676,9 @@
 #[cfg(test)]
 mod zks_signer_tests {
     use crate::test_utils::*;
-<<<<<<< HEAD
     use crate::zks_provider::ZKSProvider;
     use crate::zks_utils::ERA_CHAIN_ID;
-=======
     use crate::zks_wallet::wallet::deposit_request::DepositRequest;
->>>>>>> 14c5dc8c
     use crate::zks_wallet::ZKSWallet;
     use ethers::abi::Tokenize;
     use ethers::providers::Middleware;
