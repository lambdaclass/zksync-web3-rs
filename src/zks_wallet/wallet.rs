pub mod deposit_request;

use self::deposit_request::DepositRequest;

use super::{Overrides, ZKSWalletError};
use crate::{
    contracts::{
        l1_bridge_contract::L1Bridge,
        main_contract::{MainContract, MainContractInstance},
    },
    eip712::Eip712Transaction,
    eip712::{hash_bytecode, Eip712Meta, Eip712TransactionRequest},
    zks_provider::ZKSProvider,
    zks_utils::{
        self, CONTRACT_DEPLOYER_ADDR, EIP712_TX_TYPE, ERA_CHAIN_ID, ETHER_L1_ADDRESS, ETH_CHAIN_ID,
    },
};
use ethers::{
    abi::{decode, Abi, ParamType, Token, Tokenizable},
    prelude::{
        encode_function_data,
        k256::{
            ecdsa::{RecoveryId, Signature as RecoverableSignature},
            schnorr::signature::hazmat::PrehashSigner,
        },
        ContractError, MiddlewareBuilder, SignerMiddleware,
    },
    providers::Middleware,
    signers::{Signer, Wallet},
    types::{
        transaction::eip2718::TypedTransaction, Address, Bytes, Eip1559TransactionRequest, Log,
        Signature, TransactionReceipt, H160, H256, U256,
    },
};
use serde_json::Value;
use std::{fs::File, io::BufReader, path::PathBuf, str::FromStr, sync::Arc};

pub struct ZKSWallet<M, D>
where
    M: Middleware,
    D: PrehashSigner<(RecoverableSignature, RecoveryId)>,
{
    /// Eth provider
    pub eth_provider: Option<Arc<SignerMiddleware<M, Wallet<D>>>>,
    pub era_provider: Option<Arc<SignerMiddleware<M, Wallet<D>>>>,
    pub l2_wallet: Wallet<D>,
    pub l1_wallet: Wallet<D>,
}

impl<M, D> ZKSWallet<M, D>
where
    M: Middleware + 'static,
    D: PrehashSigner<(RecoverableSignature, RecoveryId)> + Sync + Send + Clone,
{
    pub fn new(
        l2_wallet: Wallet<D>,
        l1_wallet: Option<Wallet<D>>,
        era_provider: Option<M>,
        eth_provider: Option<M>,
    ) -> Result<Self, ZKSWalletError<M, D>> {
        let l1_wallet = match l1_wallet {
            Some(wallet) => wallet.with_chain_id(ETH_CHAIN_ID),
            None => l2_wallet.clone().with_chain_id(ETH_CHAIN_ID),
        };
        let l2_wallet = l2_wallet.with_chain_id(ERA_CHAIN_ID);
        Ok(Self {
            l2_wallet: l2_wallet.clone(),
            l1_wallet: l1_wallet.clone(),
            era_provider: era_provider.map(|p| p.with_signer(l2_wallet).into()),
            eth_provider: eth_provider.map(|p| p.with_signer(l1_wallet).into()),
        })
    }

    pub fn connect_eth_provider(mut self, eth_provider: M) -> Self {
        self.eth_provider = Some(eth_provider.with_signer(self.l1_wallet.clone()).into());
        self
    }

    pub fn connect_era_provider(mut self, era_provider: M) -> Self {
        self.era_provider = Some(era_provider.with_signer(self.l2_wallet.clone()).into());
        self
    }

    pub fn connect_eth_signer(mut self, eth_signer: SignerMiddleware<M, Wallet<D>>) -> Self {
        self.eth_provider = Some(eth_signer.into());
        self
    }

    pub fn connect_era_signer(mut self, era_signer: SignerMiddleware<M, Wallet<D>>) -> Self {
        self.era_provider = Some(era_signer.into());
        self
    }

    // pub fn connect_eth(&mut self, host: &str, port: u16) {
    //     self.eth_provider = Provider::try_from(format!("http://{host}:{port}")).ok().map(|p| p.with_signer(self.wallet));
    // }

    // pub fn connect_era(&mut self, host: &str, port: u16) {
    //     self.era_provider = Provider::try_from(format!("http://{host}:{port}")).ok().map(|p| p.with_signer(self.wallet));
    // }

    pub fn l2_address(&self) -> Address {
        self.l2_wallet.address()
    }

    pub fn l1_address(&self) -> Address {
        self.l1_wallet.address()
    }

    pub fn get_eth_provider(
        &self,
    ) -> Result<Arc<SignerMiddleware<M, Wallet<D>>>, ZKSWalletError<M, D>> {
        match &self.eth_provider {
            Some(eth_provider) => Ok(Arc::clone(eth_provider)),
            None => Err(ZKSWalletError::NoL1ProviderError()),
        }
    }

    pub fn get_era_provider(
        &self,
    ) -> Result<Arc<SignerMiddleware<M, Wallet<D>>>, ZKSWalletError<M, D>> {
        match &self.era_provider {
            Some(era_provider) => Ok(Arc::clone(era_provider)),
            None => Err(ZKSWalletError::NoL2ProviderError()),
        }
    }

    pub async fn eth_balance(&self) -> Result<U256, ZKSWalletError<M, D>>
    where
        M: ZKSProvider,
    {
        match &self.eth_provider {
            // TODO: Should we have a balance_on_block method?
            Some(eth_provider) => Ok(eth_provider.get_balance(self.l1_address(), None).await?),
            None => Err(ZKSWalletError::CustomError("no eth provider".to_owned())),
        }
    }

    pub async fn era_balance(&self) -> Result<U256, ZKSWalletError<M, D>>
    where
        M: ZKSProvider,
    {
        match &self.era_provider {
            // TODO: Should we have a balance_on_block method?
            Some(era_provider) => Ok(era_provider.get_balance(self.l2_address(), None).await?),
            None => Err(ZKSWalletError::CustomError("no era provider".to_owned())),
        }
    }

    pub async fn transfer(
        &self,
        to: Address,
        amount_to_transfer: U256,
        // TODO: Support multiple-token transfers.
        _token: Option<Address>,
    ) -> Result<TransactionReceipt, ZKSWalletError<M, D>>
    where
        M: ZKSProvider,
    {
        let era_provider = match &self.era_provider {
            Some(era_provider) => era_provider,
            None => return Err(ZKSWalletError::CustomError("no era provider".to_owned())),
        };

        let mut transfer_request = Eip1559TransactionRequest::new()
            .from(self.l2_address())
            .to(to)
            .value(amount_to_transfer)
            .chain_id(ERA_CHAIN_ID);

        let fee = era_provider.estimate_fee(transfer_request.clone()).await?;
        transfer_request = transfer_request.max_priority_fee_per_gas(fee.max_priority_fee_per_gas);
        transfer_request = transfer_request.max_fee_per_gas(fee.max_fee_per_gas);

        let transaction: TypedTransaction = transfer_request.into();

        // TODO: add block as an override.
        let pending_transaction = era_provider.send_transaction(transaction, None).await?;

        pending_transaction
            .await?
            .ok_or(ZKSWalletError::CustomError(
                "no transaction receipt".to_owned(),
            ))
    }

    pub async fn transfer_eip712(
        &self,
        to: Address,
        amount_to_transfer: U256,
        // TODO: Support multiple-token transfers.
        _token: Option<Address>,
    ) -> Result<TransactionReceipt, ZKSWalletError<M, D>>
    where
        M: ZKSProvider,
    {
        let era_provider = match &self.era_provider {
            Some(era_provider) => era_provider,
            None => return Err(ZKSWalletError::CustomError("no era provider".to_owned())),
        };

        let mut transfer_request = Eip712TransactionRequest::new()
            .from(self.l2_address())
            .to(to)
            .value(amount_to_transfer)
            .nonce(
                era_provider
                    .get_transaction_count(self.l2_address(), None)
                    .await?,
            )
            .gas_price(era_provider.get_gas_price().await?);

        let fee = era_provider.estimate_fee(transfer_request.clone()).await?;
        transfer_request = transfer_request
            .max_priority_fee_per_gas(fee.max_priority_fee_per_gas)
            .max_fee_per_gas(fee.max_fee_per_gas)
            .gas_limit(fee.gas_limit);

        let signable_data: Eip712Transaction = transfer_request.clone().try_into()?;
        let signature: Signature = self.l2_wallet.sign_typed_data(&signable_data).await?;
        transfer_request =
            transfer_request.custom_data(Eip712Meta::new().custom_signature(signature.to_vec()));

        let pending_transaction = era_provider
            .send_raw_transaction(
                [&[EIP712_TX_TYPE], &*transfer_request.rlp_unsigned()]
                    .concat()
                    .into(),
            )
            .await?;

        let transaction_receipt = pending_transaction
            .await?
            .ok_or(ZKSWalletError::CustomError(
                "no transaction receipt".to_owned(),
            ))?;

        Ok(transaction_receipt)
    }

    pub async fn deposit(
        &self,
        request: &DepositRequest,
    ) -> Result<TransactionReceipt, ZKSWalletError<M, D>>
    where
        M: ZKSProvider,
    {
        let to = request.to.unwrap_or(self.l2_address());
        let call_data = Bytes::default();
        let l2_gas_limit: U256 = request.l2_gas_limit;
        let l2_value = request.amount;
        let gas_per_pubdata_byte: U256 = request.gas_per_pubdata_byte;
        let gas_price = request
            .gas_price
            .unwrap_or(self.get_eth_provider()?.get_gas_price().await?);
        let gas_limit: U256 = request.gas_limit;
        let operator_tip: U256 = request.operator_tip;
        let base_cost = self
            .get_base_cost(gas_limit, gas_per_pubdata_byte, gas_price)
            .await?;
        let l1_value = base_cost + operator_tip + request.amount;
        // let factory_deps = [];
        let refund_recipient = self.l1_address();
        // FIXME check base cost

        let l1_token = request.token.unwrap_or(ETHER_L1_ADDRESS);

        let receipt = if l1_token == ETHER_L1_ADDRESS {
            let main_contract_address = self.get_era_provider()?.get_main_contract().await?;
            let main_contract =
                MainContractInstance::new(main_contract_address, self.get_eth_provider()?);

            let receipt = main_contract
                .request_l2_transaction(
                    to,
                    l2_value,
                    call_data,
                    l2_gas_limit,
                    gas_per_pubdata_byte,
                    Default::default(),
                    refund_recipient,
                    gas_price,
                    gas_limit,
                    l1_value,
                )
                .await?;

            receipt
        } else {
            let bridge_address = match request.bridge_address {
                Some(bridge_address) => bridge_address,
                None => {
                    let bridge_contracts = self.get_era_provider()?.get_bridge_contracts().await?;
                    bridge_contracts.l1_erc20_default_bridge
                }
            };

            let receipt = self
                .deposit_erc20_token(
                    request.amount,
                    to,
                    l1_token,
                    bridge_address,
                    base_cost,
                    operator_tip,
                    l2_gas_limit,
                    gas_per_pubdata_byte,
                )
                .await?;

            receipt
        };

        Ok(receipt)
    }

    async fn deposit_erc20_token(
        &self,
        amount: U256,
        l2_receiver: Address,
        l1_token: Address,
        bridge_address: Address,
        // FIXME take a bridge contract instance as parameter.
        _base_cost: U256,
        _operator_tip: U256,
        l2_tx_gas_limit: U256,
        l2_tx_gas_per_pubdata_byte: U256,
    ) -> Result<TransactionReceipt, ZKSWalletError<M, D>>
    where
        M: Middleware,
    {
        // FIXME implement check base cost!
        // let value = base_cost + operator_tip;
        // check_base_cost(base_cost, value)

        // FIXME implement approve ERC20!
        // if approve_erc20:
        //     self.approve_erc20(token,
        //                        amount,
        //                        bridge_address,
        //                        gas_limit)

        let receipt = {
            let bridge = L1Bridge::new(bridge_address, self.get_eth_provider()?);

            let transaction_hash = bridge
                .deposit(
                    l2_receiver,
                    l1_token,
                    amount,
                    l2_tx_gas_limit,
                    l2_tx_gas_per_pubdata_byte,
                )
                .call()
                .await?;

            let receipt = self
                .get_eth_provider()?
                .get_transaction_receipt(transaction_hash)
                .await?
                // FIXME remove this unwrap!
                .unwrap();

            receipt
        };

        Ok(receipt)
    }

    async fn get_base_cost(
        &self,
        gas_limit: U256,
        gas_per_pubdata_byte: U256,
        gas_price: U256,
    ) -> Result<U256, ZKSWalletError<M, D>>
    where
        M: ZKSProvider,
    {
        let main_contract_address = self.get_era_provider()?.get_main_contract().await?;
        let main_contract = MainContract::new(main_contract_address, self.get_eth_provider()?);
        let base_cost: U256 = main_contract
            .l_2_transaction_base_cost(gas_price, gas_limit, gas_per_pubdata_byte)
            .call()
            .await?;

        Ok(base_cost)
    }

    pub async fn deploy_from_bytecode<T>(
        &self,
        contract_bytecode: &[u8],
        contract_dependencies: Option<Vec<Vec<u8>>>,
        _constructor_parameters: Option<T>,
    ) -> Result<H160, ZKSWalletError<M, D>>
    where
        M: ZKSProvider,
        T: Tokenizable,
    {
        let era_provider = match &self.era_provider {
            Some(era_provider) => era_provider,
            None => return Err(ZKSWalletError::CustomError("no era provider".to_owned())),
        };

        let custom_data = Eip712Meta::new().factory_deps({
            let mut factory_deps = Vec::new();
            if let Some(contract_dependencies) = contract_dependencies {
                factory_deps.extend(contract_dependencies);
            }
            factory_deps.push(contract_bytecode.to_vec());
            factory_deps
        });

        let mut contract_deployer_path = PathBuf::from(env!("CARGO_MANIFEST_DIR"));
        contract_deployer_path.push("src/abi/ContractDeployer.json");
        let mut deploy_request = Eip712TransactionRequest::new()
            .r#type(EIP712_TX_TYPE)
            .from(self.l2_address())
            .to(Address::from_str(CONTRACT_DEPLOYER_ADDR).map_err(|e| {
                ZKSWalletError::CustomError(format!("invalid contract deployer address: {e}"))
            })?)
            .chain_id(ERA_CHAIN_ID)
            .nonce(
                era_provider
                    .get_transaction_count(self.l2_address(), None)
                    .await?,
            )
            .gas_price(era_provider.get_gas_price().await?)
            .max_fee_per_gas(era_provider.get_gas_price().await?)
            .data({
                let contract_deployer = Abi::load(BufReader::new(
                    File::open(contract_deployer_path).map_err(|e| {
                        ZKSWalletError::CustomError(format!(
                            "failed to open ContractDeployer abi: {e}"
                        ))
                    })?,
                ))
                .map_err(|e| {
                    ZKSWalletError::CustomError(format!("failed to load ContractDeployer abi: {e}"))
                })?;
                let create = contract_deployer.function("create").map_err(|e| {
                    ZKSWalletError::CustomError(format!("failed to get create function: {e}"))
                })?;
                // TODO: User could provide this instead of defaulting.
                let salt = [0_u8; 32];
                let bytecode_hash = hash_bytecode(contract_bytecode)?;
                let call_data = Bytes::default();

                encode_function_data(create, (salt, bytecode_hash, call_data))?
            })
            .custom_data(custom_data.clone());

        let fee = era_provider.estimate_fee(deploy_request.clone()).await?;
        deploy_request = deploy_request
            .max_priority_fee_per_gas(fee.max_priority_fee_per_gas)
            .max_fee_per_gas(fee.max_fee_per_gas)
            .gas_limit(fee.gas_limit);

        let signable_data: Eip712Transaction = deploy_request.clone().try_into()?;
        let signature: Signature = self.l2_wallet.sign_typed_data(&signable_data).await?;
        deploy_request =
            deploy_request.custom_data(custom_data.custom_signature(signature.to_vec()));

        let pending_transaction = era_provider
            .send_raw_transaction(
                [&[EIP712_TX_TYPE], &*deploy_request.rlp_unsigned()]
                    .concat()
                    .into(),
            )
            .await?;

        // TODO: Should we wait here for the transaction to be confirmed on-chain?

        let transaction_receipt = pending_transaction
            .await?
            .ok_or(ZKSWalletError::CustomError(
                "no transaction receipt".to_owned(),
            ))?;

        let contract_address =
            transaction_receipt
                .contract_address
                .ok_or(ZKSWalletError::CustomError(
                    "no contract address".to_owned(),
                ))?;

        Ok(contract_address)
    }

    pub async fn deploy(
        &self,
        contract_abi: Abi,
        contract_bytecode: Vec<u8>,
        contract_dependencies: Option<Vec<Vec<u8>>>,
        constructor_parameters: Option<Vec<String>>,
    ) -> Result<TransactionReceipt, ZKSWalletError<M, D>>
    where
        M: ZKSProvider,
    {
        let era_provider = match &self.era_provider {
            Some(era_provider) => era_provider,
            None => return Err(ZKSWalletError::CustomError("no era provider".to_owned())),
        };

        let custom_data = Eip712Meta::new().factory_deps({
            let mut factory_deps = Vec::new();
            if let Some(contract_dependencies) = contract_dependencies {
                factory_deps.extend(contract_dependencies);
            }
            factory_deps.push(contract_bytecode.clone());
            factory_deps
        });

        let mut contract_deployer_path = PathBuf::from(env!("CARGO_MANIFEST_DIR"));
        contract_deployer_path.push("src/abi/ContractDeployer.json");
        let mut deploy_request = Eip712TransactionRequest::new()
            .r#type(EIP712_TX_TYPE)
            .from(self.l2_address())
            .to(Address::from_str(CONTRACT_DEPLOYER_ADDR).map_err(|e| {
                ZKSWalletError::CustomError(format!("invalid contract deployer address: {e}"))
            })?)
            .chain_id(ERA_CHAIN_ID)
            .nonce(
                era_provider
                    .get_transaction_count(self.l2_address(), None)
                    .await?,
            )
            .gas_price(era_provider.get_gas_price().await?)
            .max_fee_per_gas(era_provider.get_gas_price().await?)
            .data({
                let contract_deployer = Abi::load(BufReader::new(
                    File::open(contract_deployer_path).map_err(|e| {
                        ZKSWalletError::CustomError(format!(
                            "failed to open ContractDeployer abi: {e}"
                        ))
                    })?,
                ))
                .map_err(|e| {
                    ZKSWalletError::CustomError(format!("failed to load ContractDeployer abi: {e}"))
                })?;
                let create = contract_deployer.function("create").map_err(|e| {
                    ZKSWalletError::CustomError(format!("failed to get create function: {e}"))
                })?;
                // TODO: User could provide this instead of defaulting.
                let salt = [0_u8; 32];
                let bytecode_hash = hash_bytecode(&contract_bytecode)?;
                let call_data: Bytes = match (contract_abi.constructor(), constructor_parameters) {
                    (None, Some(_)) => return Err(ContractError::<M>::ConstructorError.into()),
                    (None, None) | (Some(_), None) => Bytes::default(),
                    (Some(constructor), Some(constructor_parameters)) => {
                        zks_utils::encode_constructor_args(constructor, &constructor_parameters)?
                            .into()
                    }
                };

                encode_function_data(create, (salt, bytecode_hash, call_data))?
            })
            .custom_data(custom_data.clone());

        let fee = era_provider.estimate_fee(deploy_request.clone()).await?;
        deploy_request = deploy_request
            .max_priority_fee_per_gas(fee.max_priority_fee_per_gas)
            .max_fee_per_gas(fee.max_fee_per_gas)
            .gas_limit(fee.gas_limit);

        let signable_data: Eip712Transaction = deploy_request.clone().try_into()?;
        let signature: Signature = self.l2_wallet.sign_typed_data(&signable_data).await?;
        deploy_request =
            deploy_request.custom_data(custom_data.custom_signature(signature.to_vec()));

        let pending_transaction = era_provider
            .send_raw_transaction(
                [&[EIP712_TX_TYPE], &*deploy_request.rlp_unsigned()]
                    .concat()
                    .into(),
            )
            .await?;

        pending_transaction
            .await?
            .ok_or(ZKSWalletError::CustomError(
                "no transaction receipt".to_owned(),
            ))
    }

    pub async fn withdraw(
        &self,
        amount: U256,
        to: Address,
    ) -> Result<TransactionReceipt, ZKSWalletError<M, D>>
    where
        M: ZKSProvider,
    {
        let era_provider = match &self.era_provider {
            Some(era_provider) => era_provider,
            None => return Err(ZKSWalletError::CustomError("no era provider".to_owned())),
        };

        let contract_address =
            Address::from_str(zks_utils::CONTRACTS_L2_ETH_TOKEN_ADDR).map_err(|error| {
                ZKSWalletError::CustomError(format!("failed to parse contract address: {error}"))
            })?;
        let function_signature = "function withdraw(address _l1Receiver) external payable override";
        let response: (Vec<Token>, H256) = era_provider
            .send_eip712(
                &self.l2_wallet,
                contract_address,
                function_signature,
                Some([format!("{to:?}")].into()),
                Some(Overrides {
                    value: Some(amount),
                }),
            )
            .await?;

        let tx_receipt = era_provider
            .get_transaction_receipt(response.1)
            .await?
            .ok_or(ZKSWalletError::CustomError(
                "No transaction receipt for withdraw".to_owned(),
            ))?;

        Ok(era_provider
            .wait_for_finalize(tx_receipt, None, None)
            .await?)
    }

    pub async fn finalize_withdraw(
        &self,
        tx_hash: H256,
    ) -> Result<TransactionReceipt, ZKSWalletError<M, D>>
    where
        M: ZKSProvider,
    {
        let (era_provider, eth_provider) = match (&self.era_provider, &self.eth_provider) {
            (Some(era_provider), Some(eth_provider)) => (era_provider, eth_provider),
            _ => {
                return Err(ZKSWalletError::CustomError(
                    "Both era and eth providers are necessary".to_owned(),
                ))
            }
        };

        let withdrawal_receipt = era_provider.get_transaction_receipt(tx_hash).await?.ok_or(
            ZKSWalletError::CustomError("Error getting transaction receipt of withdraw".to_owned()),
        )?;

        let messenger_contract_address = Address::from_str(zks_utils::CONTRACTS_L1_MESSENGER_ADDR)
            .map_err(|error| {
                ZKSWalletError::CustomError(format!("failed to parse contract address: {error}"))
            })?;

        let logs: Vec<Log> = withdrawal_receipt
            .logs
            .into_iter()
            .filter(|log| {
                //log.topics[0] == topic &&
                log.address == messenger_contract_address
            })
            .collect();

        // Get all the parameters needed to call the finalizeWithdrawal function on the main contract contract.
        let (_, l2_to_l1_log_index) = serde_json::from_value::<Vec<Value>>(
            withdrawal_receipt
                .other
                .get("l2ToL1Logs")
                .ok_or(ZKSWalletError::CustomError(
                    "Field not present in receipt".to_owned(),
                ))?
                .clone(),
        )
        .map_err(|err| {
            ZKSWalletError::CustomError(format!("Error getting logs in receipt: {err:?}"))
        })?
        .iter()
        .zip(0_u64..)
        .find(|(log, _)| {
            if let Some(sender) = log.get("sender") {
                sender == zks_utils::CONTRACTS_L1_MESSENGER_ADDR
            } else {
                false
            }
        })
        .ok_or(ZKSWalletError::CustomError(
            "Error getting log index parameter".to_owned(),
        ))?;

        let filtered_log = logs
            .get(0)
            .ok_or(ZKSWalletError::CustomError(
                "Error getting log in receipt".to_owned(),
            ))?
            .clone();
        let proof = era_provider
            .get_l2_to_l1_log_proof(tx_hash, Some(l2_to_l1_log_index))
            .await?
            .ok_or(ZKSWalletError::CustomError(
                "Error getting proof parameter".to_owned(),
            ))?;
        let main_contract = era_provider.get_main_contract().await?;
        let merkle_proof: Vec<H256> = proof.merkle_proof;
        let l1_batch_number = era_provider.get_l1_batch_number().await?;
        let l2_message_index = U256::from(proof.id);

        let l2_tx_number_in_block: String = serde_json::from_value::<String>(
            withdrawal_receipt
                .other
                .get("l1BatchTxIndex")
                .ok_or(ZKSWalletError::CustomError(
                    "Field not present in receipt".to_owned(),
                ))?
                .clone(),
        )
        .map_err(|err| ZKSWalletError::CustomError(format!("Failed to deserialize field {err}")))?;

        let message: Bytes = decode(&[ParamType::Bytes], &filtered_log.data)
            .map_err(|e| ZKSWalletError::CustomError(format!("failed to decode log data: {e}")))?
            .get(0)
            .ok_or(ZKSWalletError::CustomError(
                "Message not found in decoded data".to_owned(),
            ))?
            .clone()
            .into_bytes()
            .ok_or(ZKSWalletError::CustomError(
                "Could not convert message to bytes".to_owned(),
            ))?
            .into();

        let parameters = [
            format!("{l1_batch_number:?}"),
            format!("{l2_message_index:?}"),
            l2_tx_number_in_block,
            hex::encode(&message),
            format!("{merkle_proof:?}")
                .replace('"', "")
                .replace(' ', ""),
        ];

        let function_signature = "function finalizeEthWithdrawal(uint256 _l2BlockNumber,uint256 _l2MessageIndex,uint16 _l2TxNumberInBlock,bytes calldata _message,bytes32[] calldata _merkleProof) external";
        let response = eth_provider
            .send(
                &self.l1_wallet,
                main_contract,
                function_signature,
                Some(parameters.into()),
                None,
            )
            .await?;

        eth_provider
            .get_transaction_receipt(response.1)
            .await?
            .ok_or(ZKSWalletError::CustomError(
                "No transaction receipt for finalize withdraw".to_owned(),
            ))
    }
}

#[cfg(test)]
mod zks_signer_tests {
    use crate::test_utils::*;
    use crate::zks_wallet::wallet::deposit_request::DepositRequest;
    use crate::zks_wallet::ZKSWallet;
    use ethers::providers::Middleware;
    use ethers::signers::LocalWallet;
    use ethers::types::Address;
    use ethers::types::U256;
    use ethers::utils::parse_units;
    use ethers_contract::abigen;
    use ethers_contract::ContractFactory;
    use serde_json::Value;
    use std::fs::File;
    use std::path::PathBuf;
    use std::str::FromStr;
<<<<<<< HEAD
    use std::sync::Arc;
    use std::time::Duration;
=======
>>>>>>> 14c5dc8c

    abigen!(ERC20Token, "resources/testing/erc20/abi.json");

    #[tokio::test]
    async fn test_transfer() {
        let sender_private_key =
            "0x28a574ab2de8a00364d5dd4b07c4f2f574ef7fcc2a86a197f65abaec836d1959";
        let receiver_address: Address = "0xa61464658AfeAf65CccaaFD3a512b69A83B77618"
            .parse()
            .unwrap();
        let amount_to_transfer: U256 = 1_i32.into();

        let era_provider = era_provider();
        let wallet = LocalWallet::from_str(sender_private_key).unwrap();
        let zk_wallet = ZKSWallet::new(wallet, None, Some(era_provider.clone()), None).unwrap();

        let sender_balance_before = era_provider
            .get_balance(zk_wallet.l2_address(), None)
            .await
            .unwrap();
        let receiver_balance_before = era_provider
            .get_balance(receiver_address, None)
            .await
            .unwrap();

        println!("Sender balance before: {sender_balance_before}");
        println!("Receiver balance before: {receiver_balance_before}");
        println!("Sender balance before: {sender_balance_before}");
        println!("Receiver balance before: {receiver_balance_before}");

        let receipt = zk_wallet
            .transfer(receiver_address, amount_to_transfer, None)
            .await
            .unwrap();

        assert_eq!(receipt.from, zk_wallet.l2_address());
        assert_eq!(receipt.to.unwrap(), receiver_address);

        tokio::time::sleep(tokio::time::Duration::from_secs(2)).await;

        let sender_balance_after = era_provider
            .get_balance(zk_wallet.l2_address(), None)
            .await
            .unwrap();
        let receiver_balance_after = era_provider
            .get_balance(receiver_address, None)
            .await
            .unwrap();

        println!("Sender balance after: {sender_balance_after}");
        println!("Receiver balance after: {receiver_balance_after}");

        assert_eq!(
            sender_balance_after,
            sender_balance_before
                - (amount_to_transfer
                    + receipt.effective_gas_price.unwrap() * receipt.gas_used.unwrap())
        );
        assert_eq!(
            receiver_balance_after,
            receiver_balance_before + amount_to_transfer
        );
    }

    #[tokio::test]
    async fn test_deposit() {
        let private_key = "0x28a574ab2de8a00364d5dd4b07c4f2f574ef7fcc2a86a197f65abaec836d1959";
        let request = DepositRequest::new(parse_units("0.01", "ether").unwrap().into());
        println!("Amount: {}", request.amount);

        let l1_provider = eth_provider();
        let l2_provider = era_provider();
        let wallet = LocalWallet::from_str(private_key).unwrap();
        let zk_wallet = ZKSWallet::new(
            wallet,
            None,
            Some(l2_provider.clone()),
            Some(l1_provider.clone()),
        )
        .unwrap();

        let l1_balance_before = zk_wallet.eth_balance().await.unwrap();
        let l2_balance_before = zk_wallet.era_balance().await.unwrap();
        println!("L1 balance before: {l1_balance_before}");
        println!("L2 balance before: {l2_balance_before}");

        let receipt = zk_wallet.deposit(&request).await.unwrap();
        assert_eq!(receipt.status.unwrap(), 1_u8.into());

        let _l2_receipt = l2_provider
            .get_transaction_receipt(receipt.transaction_hash)
            .await
            .unwrap();

        let l1_balance_after = zk_wallet.eth_balance().await.unwrap();
        let l2_balance_after = zk_wallet.era_balance().await.unwrap();
        println!("L1 balance after: {l1_balance_after}");
        println!("L2 balance after: {l2_balance_after}");

        assert!(
            l1_balance_after <= l1_balance_before - request.amount(),
            "Balance on L1 should be decreased"
        );
        assert!(
            l2_balance_after >= l2_balance_before + request.amount(),
            "Balance on L2 should be increased"
        );
    }

    #[tokio::test]
    async fn test_deposit_to_another_address() {
        let private_key = "0x28a574ab2de8a00364d5dd4b07c4f2f574ef7fcc2a86a197f65abaec836d1959";
        let to: Address = "0xa61464658AfeAf65CccaaFD3a512b69A83B77618"
            .parse()
            .unwrap();
        let amount = parse_units("0.01", "ether").unwrap().into();
        println!("Amount: {amount}");

        let request = DepositRequest::new(amount).to(to);

        let l1_provider = eth_provider();
        let l2_provider = era_provider();
        let wallet = LocalWallet::from_str(private_key).unwrap();
        let zk_wallet = ZKSWallet::new(
            wallet,
            None,
            Some(l2_provider.clone()),
            Some(l1_provider.clone()),
        )
        .unwrap();

        let l1_balance_before = zk_wallet.eth_balance().await.unwrap();
        let l2_balance_before = era_provider().get_balance(to, None).await.unwrap();
        println!("L1 balance before: {l1_balance_before}");
        println!("L2 balance before: {l2_balance_before}");

        let receipt = zk_wallet.deposit(&request).await.unwrap();
        assert_eq!(receipt.status.unwrap(), 1_u8.into());

        let _l2_receipt = l2_provider
            .get_transaction_receipt(receipt.transaction_hash)
            .await
            .unwrap();

        let l1_balance_after = zk_wallet.eth_balance().await.unwrap();
        let l2_balance_after = era_provider().get_balance(to, None).await.unwrap();
        println!("L1 balance after: {l1_balance_after}");
        println!("L2 balance after: {l2_balance_after}");

        assert!(
            l1_balance_after <= l1_balance_before - request.amount(),
            "Balance on L1 should be decreased"
        );
        assert!(
            l2_balance_after >= l2_balance_before + request.amount(),
            "Balance on L2 should be increased"
        );
    }

    #[tokio::test]
    async fn test_deposit_erc20_token() {
        let amount: U256 = 1.into();
        let private_key = "0x28a574ab2de8a00364d5dd4b07c4f2f574ef7fcc2a86a197f65abaec836d1959";
        let l1_provider = eth_provider();
        let l2_provider = era_provider();
        let wallet = LocalWallet::from_str(private_key).unwrap();
        let zk_wallet = ZKSWallet::new(
            wallet,
            None,
            Some(l2_provider.clone()),
            Some(l1_provider.clone()),
        )
        .unwrap();

        // Deploys an ERC20 token to conduct the test.
        let token_l1_address = {
            let abi = Default::default();
            let bytecode = {
                let json_literal = include_str!("../../resources/testing/erc20/MyToken.json");
                let json: Value = serde_json::from_str(json_literal).unwrap();
                let bytecode_string = json
                    .get("bytecode")
                    .unwrap()
                    .as_str()
                    .unwrap()
                    .strip_prefix("0x")
                    .unwrap();
                println!("bytecode: {:}", bytecode_string);
                let bytecode = hex::decode(bytecode_string).unwrap();
                bytecode.into()
            };
            let client = Arc::new(l1_provider.clone());
            let factory = ContractFactory::new(abi, bytecode, client);
            let contract = factory
                .deploy(())
                .unwrap()
                .confirmations(0usize)
                .send()
                .await
                .unwrap();

            let address = contract.address();
            println!("ERC20 contract address: {}", address);

            address
        };

        let contract_l1 = ERC20Token::new(token_l1_address.clone(), Arc::new(l1_provider.clone()));

        let balance_erc20_l1_before: U256 = contract_l1
            .balance_of(zk_wallet.l1_address())
            .call()
            .await
            .unwrap();

        let request = DepositRequest::new(amount).token(Some(token_l1_address));

        let l1_receipt = zk_wallet.deposit(&request).await.unwrap();
        assert_eq!(l1_receipt.status.unwrap(), 1.into());

        let balance_erc20_l1_after: U256 = contract_l1
            .balance_of(zk_wallet.l1_address())
            .call()
            .await
            .unwrap();

        assert_eq!(balance_erc20_l1_after, balance_erc20_l1_before - amount);
        // FIXME check balance on l2.
    }

    #[tokio::test]
    async fn test_transfer_eip712() {
        let sender_private_key =
            "0x28a574ab2de8a00364d5dd4b07c4f2f574ef7fcc2a86a197f65abaec836d1959";
        let receiver_address: Address = "0xa61464658AfeAf65CccaaFD3a512b69A83B77618"
            .parse()
            .unwrap();
        let amount_to_transfer: U256 = 1_i32.into();

        let era_provider = era_provider();
        let wallet = LocalWallet::from_str(sender_private_key).unwrap();
        let zk_wallet = ZKSWallet::new(wallet, None, Some(era_provider.clone()), None).unwrap();

        let sender_balance_before = era_provider
            .get_balance(zk_wallet.l2_address(), None)
            .await
            .unwrap();
        let receiver_balance_before = era_provider
            .get_balance(receiver_address, None)
            .await
            .unwrap();

        println!("Sender balance before: {sender_balance_before}");
        println!("Receiver balance before: {receiver_balance_before}");

        let receipt = zk_wallet
            .transfer_eip712(receiver_address, amount_to_transfer, None)
            .await
            .unwrap();

        assert_eq!(receipt.from, zk_wallet.l2_address());
        assert_eq!(receipt.to.unwrap(), receiver_address);

        tokio::time::sleep(tokio::time::Duration::from_secs(2)).await;

        let sender_balance_after = era_provider
            .get_balance(zk_wallet.l2_address(), None)
            .await
            .unwrap();
        let receiver_balance_after = era_provider
            .get_balance(receiver_address, None)
            .await
            .unwrap();

        println!("Sender balance after: {sender_balance_after}");
        println!("Receiver balance after: {receiver_balance_after}");

        assert_eq!(
            sender_balance_after,
            sender_balance_before
                - (amount_to_transfer
                    + receipt.effective_gas_price.unwrap() * receipt.gas_used.unwrap())
        );
        assert_eq!(
            receiver_balance_after,
            receiver_balance_before + amount_to_transfer
        );
    }

    #[tokio::test]
    async fn test_deploy_contract_with_constructor_arg_uint() {
        let deployer_private_key =
            "7726827caac94a7f9e1b160f7ea819f172f7b6f9d2a97f992c38edeab82d4110";
        let era_provider = era_provider();
        let wallet = LocalWallet::from_str(deployer_private_key).unwrap();
        let zk_wallet = ZKSWallet::new(wallet, None, Some(era_provider.clone()), None).unwrap();

        let mut contract_path = PathBuf::from(env!("CARGO_MANIFEST_DIR"));
        contract_path.push("src/abi/test_contracts/storage_combined.json");
        let contract: CompiledContract =
            serde_json::from_reader(File::open(contract_path).unwrap()).unwrap();

        let transaction_receipt = zk_wallet
            .deploy(
                contract.abi,
                contract.bin.to_vec(),
                None,
                Some(vec!["10".to_owned()]),
            )
            .await
            .unwrap();

        let contract_address = transaction_receipt.contract_address.unwrap();
        let deploy_result = era_provider.get_code(contract_address, None).await;

        assert!(deploy_result.is_ok());
    }

    #[tokio::test]
    async fn test_deploy_contract_with_constructor_arg_string() {
        let deployer_private_key =
            "7726827caac94a7f9e1b160f7ea819f172f7b6f9d2a97f992c38edeab82d4110";
        let era_provider = era_provider();
        let wallet = LocalWallet::from_str(deployer_private_key).unwrap();
        let zk_wallet = ZKSWallet::new(wallet, None, Some(era_provider.clone()), None).unwrap();

        let mut contract_path = PathBuf::from(env!("CARGO_MANIFEST_DIR"));
        contract_path.push("src/abi/test_contracts/greeter_combined.json");
        let contract: CompiledContract =
            serde_json::from_reader(File::open(contract_path).unwrap()).unwrap();

        let transaction_receipt = zk_wallet
            .deploy(
                contract.abi,
                contract.bin.to_vec(),
                None,
                Some(vec!["Hey".to_owned()]),
            )
            .await
            .unwrap();

        let contract_address = transaction_receipt.contract_address.unwrap();
        let deploy_result = era_provider.get_code(contract_address, None).await;

        assert!(deploy_result.is_ok());
    }

    #[tokio::test]
    async fn test_withdraw_to_same_address() {
        let sender_private_key =
            "0x28a574ab2de8a00364d5dd4b07c4f2f574ef7fcc2a86a197f65abaec836d1959";
        let wallet = LocalWallet::from_str(sender_private_key).unwrap();
        let zk_wallet =
            ZKSWallet::new(wallet, None, Some(era_provider()), Some(eth_provider())).unwrap();

        // See balances before withdraw
        let l1_balance_before = zk_wallet.eth_balance().await.unwrap();
        let l2_balance_before = zk_wallet.era_balance().await.unwrap();

        println!("Balance on L1 before withdrawal: {l1_balance_before}");
        println!("Balance on L2 before withdrawal: {l2_balance_before}");

        // Withdraw
        let amount_to_withdraw: U256 = parse_units(1_u8, "ether").unwrap().into();
        let tx_receipt = zk_wallet
            .withdraw(amount_to_withdraw, zk_wallet.l1_address())
            .await
            .unwrap();
        assert_eq!(
            1,
            tx_receipt.status.unwrap().as_u64(),
            "Check that transaction in L2 is successful"
        );

        println!("L2 Transaction hash: {:?}", tx_receipt.transaction_hash);

        let l2_balance_after_withdraw = zk_wallet.era_balance().await.unwrap();
        let l1_balance_after_withdraw = zk_wallet.eth_balance().await.unwrap();

        assert_eq!(
            l2_balance_after_withdraw,
            l2_balance_before
                - (amount_to_withdraw + tx_receipt.effective_gas_price.unwrap() * tx_receipt.gas_used.unwrap()),
            "Check that L2 balance inmediately after withdrawal has decreased by the used gas and amount"
        );

        assert_eq!(
            l1_balance_before, l1_balance_after_withdraw,
            "Check that L1 balance has not changed"
        );

        let tx_finalize_receipt = zk_wallet
            .finalize_withdraw(tx_receipt.transaction_hash)
            .await
            .unwrap();

        println!(
            "L1 Transaction hash: {:?}",
            tx_finalize_receipt.transaction_hash
        );

        assert_eq!(
            1,
            tx_finalize_receipt.status.unwrap().as_u64(),
            "Check that transaction in L1 is successful"
        );

        // See balances after withdraw
        let l1_balance_after_finalize = zk_wallet.eth_balance().await.unwrap();
        let l2_balance_after_finalize = zk_wallet.era_balance().await.unwrap();

        println!("Balance on L1 after finalize withdraw: {l1_balance_after_finalize}");
        println!("Balance on L2 after finalize withdraw: {l2_balance_after_finalize}");

        assert_eq!(
            l2_balance_after_finalize, l2_balance_after_withdraw,
            "Check that L2 balance after finalize has decreased by the used gas"
        );

        assert_ne!(
            l1_balance_after_finalize, l1_balance_before,
            "Check that L1 balance after finalize is not the same"
        );
        assert_eq!(
            l1_balance_after_finalize,
            l1_balance_before
                + (amount_to_withdraw
                    - tx_finalize_receipt.effective_gas_price.unwrap()
                        * tx_finalize_receipt.gas_used.unwrap()),
            "Check that L1 balance after finalize has increased by the amount"
        );
    }

    #[tokio::test]
    async fn test_withdraw_to_other_address() {
        let sender_private_key =
            "0x28a574ab2de8a00364d5dd4b07c4f2f574ef7fcc2a86a197f65abaec836d1959";
        let receiver_private_key =
            "0xe667e57a9b8aaa6709e51ff7d093f1c5b73b63f9987e4ab4aa9a5c699e024ee8";
        let l2_wallet = LocalWallet::from_str(sender_private_key).unwrap();

        let l1_wallet = LocalWallet::from_str(receiver_private_key).unwrap();
        let zk_wallet = ZKSWallet::new(
            l2_wallet,
            Some(l1_wallet),
            Some(era_provider()),
            Some(eth_provider()),
        )
        .unwrap();

        // See balances before withdraw
        let l1_balance_before = zk_wallet.eth_balance().await.unwrap();
        let l2_balance_before = zk_wallet.era_balance().await.unwrap();

        println!("Balance on L1 before withdrawal: {l1_balance_before}");
        println!("Balance on L2 before withdrawal: {l2_balance_before}");

        // Withdraw
        let amount_to_withdraw: U256 = parse_units(1_u8, "ether").unwrap().into();
        let tx_receipt = zk_wallet
            .withdraw(amount_to_withdraw, zk_wallet.l1_address())
            .await
            .unwrap();
        assert_eq!(
            1,
            tx_receipt.status.unwrap().as_u64(),
            "Check that transaction in L2 is successful"
        );

        println!("L2 Transaction hash: {:?}", tx_receipt.transaction_hash);

        let l2_balance_after_withdraw = zk_wallet.era_balance().await.unwrap();
        let l1_balance_after_withdraw = zk_wallet.eth_balance().await.unwrap();

        assert_eq!(
            l2_balance_after_withdraw,
            l2_balance_before
                - (amount_to_withdraw + tx_receipt.effective_gas_price.unwrap() * tx_receipt.gas_used.unwrap()),
            "Check that L2 balance inmediately after withdrawal has decreased by the used gas and amount"
        );

        assert_eq!(
            l1_balance_before, l1_balance_after_withdraw,
            "Check that L1 balance has not changed"
        );

        let tx_finalize_receipt = zk_wallet
            .finalize_withdraw(tx_receipt.transaction_hash)
            .await
            .unwrap();

        println!(
            "L1 Transaction hash: {:?}",
            tx_finalize_receipt.transaction_hash
        );

        assert_eq!(
            1,
            tx_finalize_receipt.status.unwrap().as_u64(),
            "Check that transaction in L1 is successful"
        );

        // See balances after withdraw
        let l1_balance_after_finalize = zk_wallet.eth_balance().await.unwrap();
        let l2_balance_after_finalize = zk_wallet.era_balance().await.unwrap();

        println!("Balance on L1 after finalize withdraw: {l1_balance_after_finalize}");
        println!("Balance on L2 after finalize withdraw: {l2_balance_after_finalize}");

        assert_eq!(
            l2_balance_after_finalize, l2_balance_after_withdraw,
            "Check that L2 balance after finalize has decreased by the used gas"
        );

        assert_ne!(
            l1_balance_after_finalize, l1_balance_before,
            "Check that L1 balance after finalize is not the same"
        );
        assert_eq!(
            l1_balance_after_finalize,
            l1_balance_before
                + (amount_to_withdraw
                    - tx_finalize_receipt.effective_gas_price.unwrap()
                        * tx_finalize_receipt.gas_used.unwrap()),
            "Check that L1 balance after finalize has increased by the amount"
        );
    }
}<|MERGE_RESOLUTION|>--- conflicted
+++ resolved
@@ -771,11 +771,8 @@
     use std::fs::File;
     use std::path::PathBuf;
     use std::str::FromStr;
-<<<<<<< HEAD
     use std::sync::Arc;
     use std::time::Duration;
-=======
->>>>>>> 14c5dc8c
 
     abigen!(ERC20Token, "resources/testing/erc20/abi.json");
 
