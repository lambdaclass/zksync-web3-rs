--- conflicted
+++ resolved
@@ -8,15 +8,7 @@
     eip712::Eip712Transaction,
     eip712::{hash_bytecode, Eip712Meta, Eip712TransactionRequest},
     zks_provider::ZKSProvider,
-    zks_utils::{
-<<<<<<< HEAD
-        CONTRACTS_L1_MESSENGER_ADDR, CONTRACTS_L2_ETH_TOKEN_ADDR, CONTRACT_DEPLOYER_ADDR,
-        EIP712_TX_TYPE, ERA_CHAIN_ID, ETH_CHAIN_ID,
-=======
-        self, CONTRACT_DEPLOYER_ADDR, DEPOSIT_GAS_PER_PUBDATA_LIMIT, EIP712_TX_TYPE, ERA_CHAIN_ID,
-        ETH_CHAIN_ID, RECOMMENDED_DEPOSIT_L1_GAS_LIMIT, RECOMMENDED_DEPOSIT_L2_GAS_LIMIT,
->>>>>>> 8609966e
-    },
+    zks_utils::{self, CONTRACT_DEPLOYER_ADDR, EIP712_TX_TYPE, ERA_CHAIN_ID, ETH_CHAIN_ID},
 };
 use ethers::{
     abi::{decode, Abi, ParamType, Token, Tokenizable},
@@ -241,95 +233,10 @@
         Ok(transaction_receipt)
     }
 
-<<<<<<< HEAD
-    pub async fn deploy<T>(
-        &self,
-        contract_path: impl Into<PathBuf> + Display + Clone,
-        contract_name: &str,
-        constructor_parameters: Option<T>,
-    ) -> Result<Address, ZKSWalletError<M, D>>
-    where
-        M: ZKSProvider,
-        T: Tokenizable,
-    {
-        let mut root = PathBuf::from("./");
-        root.push::<PathBuf>(contract_path.clone().into());
-        let zk_project = ZKProject::from(
-            Project::builder()
-                .paths(ProjectPathsConfig::builder().build_with_root(root))
-                .set_auto_detect(true)
-                .build()?,
-        );
-        let compilation_output = zk_project.compile()?;
-        let artifact = compilation_output
-            .find_contract(ContractInfo::from_str(&format!(
-                "{contract_path}:{contract_name}"
-            ))?)
-            .ok_or(ZKSWalletError::CustomError("no contract abi".to_owned()))?;
-
-        let transaction_receipt = self
-            ._deploy(
-                artifact
-                    .abi
-                    .clone()
-                    .ok_or(ZKSWalletError::CustomError("no contract abi".to_owned()))?,
-                artifact
-                    .bin
-                    .clone()
-                    .ok_or(ZKSWalletError::CustomError("no contract bin".to_owned()))?
-                    .to_vec(),
-                None,
-                constructor_parameters,
-            )
-            .await?;
-
-        let contract_address =
-            transaction_receipt
-                .contract_address
-                .ok_or(ZKSWalletError::CustomError(
-                    "no contract address".to_owned(),
-                ))?;
-
-        Ok(contract_address)
-    }
-
-    pub async fn deploy_with_receipt<T>(
-        &self,
-        contract_abi: Abi,
-        contract_bytecode: Vec<u8>,
-        contract_dependencies: Option<Vec<Vec<u8>>>,
-        constructor_parameters: Option<T>,
-    ) -> Result<(Address, TransactionReceipt), ZKSWalletError<M, D>>
-    where
-        M: ZKSProvider,
-        T: Tokenizable,
-    {
-        let transaction_receipt = self
-            ._deploy(
-                contract_abi,
-                contract_bytecode,
-                contract_dependencies,
-                constructor_parameters,
-            )
-            .await?;
-
-        let contract_address =
-            transaction_receipt
-                .contract_address
-                .ok_or(ZKSWalletError::CustomError(
-                    "no contract address".to_owned(),
-                ))?;
-
-        Ok((contract_address, transaction_receipt))
-    }
-
     pub async fn deposit(
         &self,
         request: &DepositRequest,
     ) -> Result<TransactionReceipt, ZKSWalletError<M, D>>
-=======
-    pub async fn deposit(&self, amount: U256) -> Result<TransactionReceipt, ZKSWalletError<M, D>>
->>>>>>> 8609966e
     where
         M: ZKSProvider,
     {
