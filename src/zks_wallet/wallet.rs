--- conflicted
+++ resolved
@@ -1,21 +1,16 @@
-<<<<<<< HEAD
-pub mod deposit_request;
-
-use self::deposit_request::DepositRequest;
-
-use super::{Overrides, ZKSWalletError};
-use crate::zks_utils::{DEPOSIT_GAS_PER_PUBDATA_LIMIT, DEFAULT_ERC20_DEPOSIT_GAS_LIMIT, ERA_MAINNET_CHAIN_ID};
-=======
+use super::ZKSWalletError;
 use super::{
     requests::transfer_request::TransferRequest, DeployRequest, DepositRequest, WithdrawRequest,
-    ZKSWalletError,
 };
->>>>>>> e0ef89ef
+use crate::zks_utils::{
+    DEFAULT_ERC20_DEPOSIT_GAS_LIMIT, DEPOSIT_GAS_PER_PUBDATA_LIMIT, ERA_MAINNET_CHAIN_ID,
+};
 use crate::{
     abi,
     contracts::main_contract::{MainContract, MainContractInstance},
     eip712::Eip712Transaction,
     eip712::{hash_bytecode, Eip712Meta, Eip712TransactionRequest},
+    types::TransactionReceipt,
     zks_provider::ZKSProvider,
     zks_utils::{self, CONTRACT_DEPLOYER_ADDR, EIP712_TX_TYPE, ETHER_L1_ADDRESS, ETH_CHAIN_ID},
 };
@@ -36,14 +31,9 @@
         Signature, H160, H256, U256,
     },
 };
-<<<<<<< HEAD
-use ethers_contract::providers::PendingTransaction;
 use lazy_static::lazy_static;
 use serde_json::{Map, Value};
 use std::collections::HashMap;
-=======
-use serde_json::Value;
->>>>>>> e0ef89ef
 use std::{fs::File, io::BufReader, path::PathBuf, str::FromStr, sync::Arc};
 use zksync_web3_rs::core::abi::Tokenize;
 
@@ -294,7 +284,7 @@
             .await?
         };
 
-        Ok(receipt)
+        Ok(receipt.transaction_hash)
     }
 
     async fn deposit_erc20_token(
@@ -315,7 +305,8 @@
 
         let gas_limit: U256 = {
             let address_str = format!("{l1_token_address:?}");
-            let is_mainnet = self.get_era_provider()?.get_chainid().await? == ERA_MAINNET_CHAIN_ID.into();
+            let is_mainnet =
+                self.get_era_provider()?.get_chainid().await? == ERA_MAINNET_CHAIN_ID.into();
             if is_mainnet {
                 (*ERC20_DEPOSIT_GAS_LIMITS)
                     .get(&address_str)
@@ -347,7 +338,6 @@
             )
             .await?;
 
-<<<<<<< HEAD
         // ERC20 token, `msg.value` is used only for the fee.
         let value = base_cost + operator_tip;
 
@@ -434,14 +424,9 @@
             )
             .await?;
 
-        response
-            .await?
-            .ok_or(ZKSWalletError::CustomError(
-                "No transaction receipt for erc20 approval".to_owned(),
-            ))
-=======
-        Ok(receipt.transaction_hash)
->>>>>>> e0ef89ef
+        response.await?.ok_or(ZKSWalletError::CustomError(
+            "No transaction receipt for erc20 approval".to_owned(),
+        ))
     }
 
     async fn get_base_cost(
@@ -708,637 +693,11 @@
                 Some(parameters.into()),
                 None,
             )
-<<<<<<< HEAD
-            .await;
-        response.map_err(|e| {
-            ZKSWalletError::CustomError(format!("Error calling finalizeWithdrawal: {e}"))
-        })
-    }
-}
-
-#[cfg(test)]
-mod zks_signer_tests {
-    use crate::test_utils::*;
-    use crate::zks_provider::ZKSProvider;
-    use crate::zks_utils::{ERA_CHAIN_ID, ETH_CHAIN_ID};
-    use crate::zks_wallet::wallet::deposit_request::DepositRequest;
-    use crate::zks_wallet::ZKSWallet;
-    use ethers::abi::Tokenize;
-    use ethers::contract::abigen;
-    use ethers::providers::Middleware;
-    use ethers::signers::{LocalWallet, Signer};
-    use ethers::types::Address;
-    use ethers::types::U256;
-    use ethers::utils::parse_units;
-    use std::fs::File;
-    use std::path::PathBuf;
-    use std::str::FromStr;
-    use std::sync::Arc;
-
-    // abigen!(ERC20Token, "resources/testing/erc20/MyToken.json");
-    abigen!(
-        ERC20Token,
-        r#"[
-            balanceOf(address)(uint256)
-        ]"#
-    );
-
-    #[tokio::test]
-    async fn test_transfer() {
-        let sender_private_key =
-            "0x28a574ab2de8a00364d5dd4b07c4f2f574ef7fcc2a86a197f65abaec836d1959";
-        let receiver_address: Address = "0xa61464658AfeAf65CccaaFD3a512b69A83B77618"
-            .parse()
-            .unwrap();
-        let amount_to_transfer: U256 = 1_i32.into();
-
-        let era_provider = era_provider();
-        let wallet = LocalWallet::from_str(sender_private_key)
-            .unwrap()
-            .with_chain_id(ERA_CHAIN_ID);
-        let zk_wallet = ZKSWallet::new(wallet, None, Some(era_provider.clone()), None).unwrap();
-
-        let sender_balance_before = era_provider
-            .get_balance(zk_wallet.l2_address(), None)
-            .await
-            .unwrap();
-        let receiver_balance_before = era_provider
-            .get_balance(receiver_address, None)
-            .await
-            .unwrap();
-
-        println!("Sender balance before: {sender_balance_before}");
-        println!("Receiver balance before: {receiver_balance_before}");
-        println!("Sender balance before: {sender_balance_before}");
-        println!("Receiver balance before: {receiver_balance_before}");
-
-        let receipt = zk_wallet
-            .transfer(receiver_address, amount_to_transfer, None)
-            .await
-            .unwrap()
-            .await
-            .unwrap()
-            .unwrap();
-
-        assert_eq!(receipt.from, zk_wallet.l2_address());
-        assert_eq!(receipt.to.unwrap(), receiver_address);
-
-        tokio::time::sleep(tokio::time::Duration::from_secs(2)).await;
-
-        let sender_balance_after = era_provider
-            .get_balance(zk_wallet.l2_address(), None)
-            .await
-            .unwrap();
-        let receiver_balance_after = era_provider
-            .get_balance(receiver_address, None)
-            .await
-            .unwrap();
-
-        println!("Sender balance after: {sender_balance_after}");
-        println!("Receiver balance after: {receiver_balance_after}");
-
-        assert_eq!(
-            sender_balance_after,
-            sender_balance_before
-                - (amount_to_transfer
-                    + receipt.effective_gas_price.unwrap() * receipt.gas_used.unwrap())
-        );
-        assert_eq!(
-            receiver_balance_after,
-            receiver_balance_before + amount_to_transfer
-        );
-    }
-
-    #[tokio::test]
-    async fn test_deposit() {
-        let private_key = "0x28a574ab2de8a00364d5dd4b07c4f2f574ef7fcc2a86a197f65abaec836d1959";
-        let request = DepositRequest::new(parse_units("0.01", "ether").unwrap().into());
-        println!("Amount: {}", request.amount);
-
-        let l1_provider = eth_provider();
-        let l2_provider = era_provider();
-        let wallet = LocalWallet::from_str(private_key)
-            .unwrap()
-            .with_chain_id(ERA_CHAIN_ID);
-        let zk_wallet = ZKSWallet::new(
-            wallet,
-            None,
-            Some(l2_provider.clone()),
-            Some(l1_provider.clone()),
-        )
-        .unwrap();
-
-        let l1_balance_before = zk_wallet.eth_balance().await.unwrap();
-        let l2_balance_before = zk_wallet.era_balance().await.unwrap();
-        println!("L1 balance before: {l1_balance_before}");
-        println!("L2 balance before: {l2_balance_before}");
-
-        let receipt = zk_wallet.deposit(&request).await.unwrap();
-        assert_eq!(receipt.status.unwrap(), 1_u8.into());
-
-        let _l2_receipt = l2_provider
-            .get_transaction_receipt(receipt.transaction_hash)
-            .await
-            .unwrap();
-
-        let l1_balance_after = zk_wallet.eth_balance().await.unwrap();
-        let l2_balance_after = zk_wallet.era_balance().await.unwrap();
-        println!("L1 balance after: {l1_balance_after}");
-        println!("L2 balance after: {l2_balance_after}");
-
-        assert!(
-            l1_balance_after <= l1_balance_before - request.amount(),
-            "Balance on L1 should be decreased"
-        );
-        assert!(
-            l2_balance_after >= l2_balance_before + request.amount(),
-            "Balance on L2 should be increased"
-        );
-    }
-
-    #[tokio::test]
-    async fn test_deposit_to_another_address() {
-        let private_key = "0x28a574ab2de8a00364d5dd4b07c4f2f574ef7fcc2a86a197f65abaec836d1959";
-        let to: Address = "0xa61464658AfeAf65CccaaFD3a512b69A83B77618"
-            .parse()
-            .unwrap();
-        let amount = parse_units("0.01", "ether").unwrap().into();
-        println!("Amount: {amount}");
-
-        let request = DepositRequest::new(amount).to(to);
-
-        let l1_provider = eth_provider();
-        let l2_provider = era_provider();
-        let wallet = LocalWallet::from_str(private_key).unwrap();
-        let zk_wallet = ZKSWallet::new(
-            wallet,
-            None,
-            Some(l2_provider.clone()),
-            Some(l1_provider.clone()),
-        )
-        .unwrap();
-
-        let l1_balance_before = zk_wallet.eth_balance().await.unwrap();
-        let l2_balance_before = era_provider().get_balance(to, None).await.unwrap();
-        println!("L1 balance before: {l1_balance_before}");
-        println!("L2 balance before: {l2_balance_before}");
-
-        let receipt = zk_wallet.deposit(&request).await.unwrap();
-        assert_eq!(receipt.status.unwrap(), 1_u8.into());
-
-        let _l2_receipt = l2_provider
-            .get_transaction_receipt(receipt.transaction_hash)
-            .await
-            .unwrap();
-
-        let l1_balance_after = zk_wallet.eth_balance().await.unwrap();
-        let l2_balance_after = era_provider().get_balance(to, None).await.unwrap();
-        println!("L1 balance after: {l1_balance_after}");
-        println!("L2 balance after: {l2_balance_after}");
-
-        assert!(
-            l1_balance_after <= l1_balance_before - request.amount(),
-            "Balance on L1 should be decreased"
-        );
-        assert!(
-            l2_balance_after >= l2_balance_before + request.amount(),
-            "Balance on L2 should be increased"
-        );
-    }
-
-    #[ignore = "Implement a fixture that deploys an ERC20 token"]
-    #[tokio::test]
-    async fn test_deposit_erc20_token() {
-        let amount: U256 = 1_i32.into();
-        let private_key = "0x7726827caac94a7f9e1b160f7ea819f172f7b6f9d2a97f992c38edeab82d4110";
-        let l1_provider = eth_provider();
-        let l2_provider = era_provider();
-        let wallet = LocalWallet::from_str(private_key).unwrap();
-        let zk_wallet = ZKSWallet::new(
-            wallet,
-            None,
-            Some(l2_provider.clone()),
-            Some(l1_provider.clone()),
-        )
-        .unwrap();
-
-        let token_l1_address: Address = "0xc8F8cE6491227a6a2Ab92e67a64011a4Eba1C6CF"
-            .parse()
-            .unwrap();
-
-        let contract_l1 = ERC20Token::new(token_l1_address, Arc::new(l1_provider.clone()));
-
-        let balance_erc20_l1_before: U256 = contract_l1
-            .balance_of(zk_wallet.l1_address())
-            .call()
-            .await
-            .unwrap();
-
-        let request = DepositRequest::new(amount).token(Some(token_l1_address));
-
-        let l1_receipt = zk_wallet.deposit(&request).await.unwrap();
-        assert_eq!(l1_receipt.status.unwrap(), 1_i32.into());
-
-        let balance_erc20_l1_after: U256 = contract_l1
-            .balance_of(zk_wallet.l1_address())
-            .call()
-            .await
-            .unwrap();
-
-        assert_eq!(balance_erc20_l1_after, balance_erc20_l1_before - amount);
-        // FIXME check balance on l2.
-    }
-
-    #[tokio::test]
-    async fn test_transfer_eip712() {
-        let sender_private_key =
-            "0x28a574ab2de8a00364d5dd4b07c4f2f574ef7fcc2a86a197f65abaec836d1959";
-        let receiver_address: Address = "0xa61464658AfeAf65CccaaFD3a512b69A83B77618"
-            .parse()
-            .unwrap();
-        let amount_to_transfer: U256 = 1_i32.into();
-
-        let era_provider = era_provider();
-        let wallet = LocalWallet::from_str(sender_private_key)
-            .unwrap()
-            .with_chain_id(ERA_CHAIN_ID);
-        let zk_wallet = ZKSWallet::new(wallet, None, Some(era_provider.clone()), None).unwrap();
-
-        let sender_balance_before = era_provider
-            .get_balance(zk_wallet.l2_address(), None)
-            .await
-            .unwrap();
-        let receiver_balance_before = era_provider
-            .get_balance(receiver_address, None)
-            .await
-            .unwrap();
-
-        println!("Sender balance before: {sender_balance_before}");
-        println!("Receiver balance before: {receiver_balance_before}");
-
-        let receipt = zk_wallet
-            .transfer_eip712(receiver_address, amount_to_transfer, None)
-            .await
-            .unwrap()
-            .await
-            .unwrap()
-            .unwrap();
-
-        assert_eq!(receipt.from, zk_wallet.l2_address());
-        assert_eq!(receipt.to.unwrap(), receiver_address);
-
-        tokio::time::sleep(tokio::time::Duration::from_secs(2)).await;
-
-        let sender_balance_after = era_provider
-            .get_balance(zk_wallet.l2_address(), None)
-            .await
-            .unwrap();
-        let receiver_balance_after = era_provider
-            .get_balance(receiver_address, None)
-            .await
-            .unwrap();
-
-        println!("Sender balance after: {sender_balance_after}");
-        println!("Receiver balance after: {receiver_balance_after}");
-
-        assert_eq!(
-            sender_balance_after,
-            sender_balance_before
-                - (amount_to_transfer
-                    + receipt.effective_gas_price.unwrap() * receipt.gas_used.unwrap())
-        );
-        assert_eq!(
-            receiver_balance_after,
-            receiver_balance_before + amount_to_transfer
-        );
-    }
-
-    #[tokio::test]
-    async fn test_deploy_contract_with_constructor_arg_uint() {
-        let deployer_private_key =
-            "7726827caac94a7f9e1b160f7ea819f172f7b6f9d2a97f992c38edeab82d4110";
-        let era_provider = era_provider();
-        let wallet = LocalWallet::from_str(deployer_private_key)
-            .unwrap()
-            .with_chain_id(ERA_CHAIN_ID);
-        let zk_wallet = ZKSWallet::new(wallet, None, Some(era_provider.clone()), None).unwrap();
-
-        let mut contract_path = PathBuf::from(env!("CARGO_MANIFEST_DIR"));
-        contract_path.push("src/abi/test_contracts/storage_combined.json");
-        let contract: CompiledContract =
-            serde_json::from_reader(File::open(contract_path).unwrap()).unwrap();
-
-        let transaction_receipt = zk_wallet
-            .deploy(
-                contract.abi,
-                contract.bin.to_vec(),
-                vec!["10".to_owned()],
-                None,
-            )
-            .await
-            .unwrap();
-
-        let contract_address = transaction_receipt.contract_address.unwrap();
-        let deploy_result = era_provider.get_code(contract_address, None).await;
-
-        assert!(deploy_result.is_ok());
-    }
-
-    #[tokio::test]
-    async fn test_deploy_contract_with_constructor_arg_string() {
-        let deployer_private_key =
-            "7726827caac94a7f9e1b160f7ea819f172f7b6f9d2a97f992c38edeab82d4110";
-        let era_provider = era_provider();
-        let wallet = LocalWallet::from_str(deployer_private_key)
-            .unwrap()
-            .with_chain_id(ERA_CHAIN_ID);
-        let zk_wallet = ZKSWallet::new(wallet, None, Some(era_provider.clone()), None).unwrap();
-
-        let mut contract_path = PathBuf::from(env!("CARGO_MANIFEST_DIR"));
-        contract_path.push("src/abi/test_contracts/greeter_combined.json");
-        let contract: CompiledContract =
-            serde_json::from_reader(File::open(contract_path).unwrap()).unwrap();
-
-        let transaction_receipt = zk_wallet
-            .deploy(
-                contract.abi,
-                contract.bin.to_vec(),
-                vec!["Hey".to_owned()],
-                None,
-            )
-            .await
-            .unwrap();
-
-        let contract_address = transaction_receipt.contract_address.unwrap();
-        let deploy_result = era_provider.get_code(contract_address, None).await;
-
-        assert!(deploy_result.is_ok());
-    }
-
-    #[tokio::test]
-    async fn test_deploy_contract_with_import() {
-        let deployer_private_key =
-            "7726827caac94a7f9e1b160f7ea819f172f7b6f9d2a97f992c38edeab82d4110";
-        let era_provider = era_provider();
-        let wallet = LocalWallet::from_str(deployer_private_key)
-            .unwrap()
-            .with_chain_id(ERA_CHAIN_ID);
-        let zk_wallet = ZKSWallet::new(wallet, None, Some(era_provider.clone()), None).unwrap();
-
-        // Deploy imported contract first.
-        let mut contract_path = PathBuf::from(env!("CARGO_MANIFEST_DIR"));
-        contract_path.push("src/abi/test_contracts/counter_combined.json");
-        let counter_contract: CompiledContract =
-            serde_json::from_reader(File::open(contract_path).unwrap()).unwrap();
-
-        let transaction_receipt = zk_wallet
-            .deploy(
-                counter_contract.abi,
-                counter_contract.bin.to_vec(),
-                vec![],
-                None,
-            )
-            .await
-            .unwrap();
-
-        let counter_contract_address = transaction_receipt.contract_address.unwrap();
-        let deploy_result = era_provider.get_code(counter_contract_address, None).await;
-
-        assert!(deploy_result.is_ok());
-
-        // Deploy another contract that imports the previous one.
-        let mut contract_path = PathBuf::from(env!("CARGO_MANIFEST_DIR"));
-        contract_path.push("src/abi/test_contracts/import_combined.json");
-
-        let import_contract: CompiledContract =
-            serde_json::from_reader(File::open(contract_path).unwrap()).unwrap();
-
-        let transaction_receipt = zk_wallet
-            .deploy(
-                import_contract.abi,
-                import_contract.bin.to_vec(),
-                vec![format!("{counter_contract_address:?}")],
-                None,
-            )
-            .await
-            .unwrap();
-
-        let import_contract_address = transaction_receipt.contract_address.unwrap();
-        let value = ZKSProvider::call(
-            &era_provider,
-            import_contract_address,
-            "getCounterValue()(uint256)",
-            None,
-        )
-        .await
-        .unwrap();
-
-        assert_eq!(value, U256::from(0_u64).into_tokens());
-    }
-
-    #[tokio::test]
-    async fn test_withdraw_to_same_address() {
-        let sender_private_key =
-            "0x28a574ab2de8a00364d5dd4b07c4f2f574ef7fcc2a86a197f65abaec836d1959";
-        let wallet = LocalWallet::from_str(sender_private_key)
-            .unwrap()
-            .with_chain_id(ERA_CHAIN_ID);
-        let zk_wallet =
-            ZKSWallet::new(wallet, None, Some(era_provider()), Some(eth_provider())).unwrap();
-
-        // See balances before withdraw
-        let l1_balance_before = zk_wallet.eth_balance().await.unwrap();
-        let l2_balance_before = zk_wallet.era_balance().await.unwrap();
-
-        println!("Balance on L1 before withdrawal: {l1_balance_before}");
-        println!("Balance on L2 before withdrawal: {l2_balance_before}");
-
-        // Withdraw
-        let amount_to_withdraw: U256 = parse_units(1_u8, "ether").unwrap().into();
-        let tx_receipt = zk_wallet
-            .withdraw(amount_to_withdraw, zk_wallet.l1_address())
-            .await
-            .unwrap()
-            .await
-            .unwrap()
-            .unwrap();
-        let tx_receipt = zk_wallet
-            .get_era_provider()
-            .unwrap()
-            .wait_for_finalize(tx_receipt.clone(), None, None)
-            .await
-            .unwrap();
-        assert_eq!(
-            1,
-            tx_receipt.status.unwrap().as_u64(),
-            "Check that transaction in L2 is successful"
-        );
-
-        println!("L2 Transaction hash: {:?}", tx_receipt.transaction_hash);
-
-        let l2_balance_after_withdraw = zk_wallet.era_balance().await.unwrap();
-        let l1_balance_after_withdraw = zk_wallet.eth_balance().await.unwrap();
-
-        assert_eq!(
-            l2_balance_after_withdraw,
-            l2_balance_before
-                - (amount_to_withdraw + tx_receipt.effective_gas_price.unwrap() * tx_receipt.gas_used.unwrap()),
-            "Check that L2 balance inmediately after withdrawal has decreased by the used gas and amount"
-        );
-
-        assert_eq!(
-            l1_balance_before, l1_balance_after_withdraw,
-            "Check that L1 balance has not changed"
-        );
-
-        let tx_finalize_receipt = zk_wallet
-            .finalize_withdraw(tx_receipt.transaction_hash)
-            .await
-            .unwrap()
-            .await
-            .unwrap()
-            .unwrap();
-
-        println!(
-            "L1 Transaction hash: {:?}",
-            tx_finalize_receipt.transaction_hash
-        );
-
-        assert_eq!(
-            1,
-            tx_finalize_receipt.status.unwrap().as_u64(),
-            "Check that transaction in L1 is successful"
-        );
-
-        // See balances after withdraw
-        let l1_balance_after_finalize = zk_wallet.eth_balance().await.unwrap();
-        let l2_balance_after_finalize = zk_wallet.era_balance().await.unwrap();
-
-        println!("Balance on L1 after finalize withdraw: {l1_balance_after_finalize}");
-        println!("Balance on L2 after finalize withdraw: {l2_balance_after_finalize}");
-
-        assert_eq!(
-            l2_balance_after_finalize, l2_balance_after_withdraw,
-            "Check that L2 balance after finalize has decreased by the used gas"
-        );
-
-        assert_ne!(
-            l1_balance_after_finalize, l1_balance_before,
-            "Check that L1 balance after finalize is not the same"
-        );
-        assert_eq!(
-            l1_balance_after_finalize,
-            l1_balance_before
-                + (amount_to_withdraw
-                    - tx_finalize_receipt.effective_gas_price.unwrap()
-                        * tx_finalize_receipt.gas_used.unwrap()),
-            "Check that L1 balance after finalize has increased by the amount"
-        );
-    }
-
-    #[tokio::test]
-    async fn test_withdraw_to_other_address() {
-        let sender_private_key =
-            "0x28a574ab2de8a00364d5dd4b07c4f2f574ef7fcc2a86a197f65abaec836d1959";
-        let receiver_private_key =
-            "0xe667e57a9b8aaa6709e51ff7d093f1c5b73b63f9987e4ab4aa9a5c699e024ee8";
-        let l2_wallet = LocalWallet::from_str(sender_private_key)
-            .unwrap()
-            .with_chain_id(ERA_CHAIN_ID);
-
-        let l1_wallet = LocalWallet::from_str(receiver_private_key)
-            .unwrap()
-            .with_chain_id(ETH_CHAIN_ID);
-        let zk_wallet = ZKSWallet::new(
-            l2_wallet,
-            Some(l1_wallet),
-            Some(era_provider()),
-            Some(eth_provider()),
-        )
-        .unwrap();
-
-        // See balances before withdraw
-        let l1_balance_before = zk_wallet.eth_balance().await.unwrap();
-        let l2_balance_before = zk_wallet.era_balance().await.unwrap();
-
-        println!("Balance on L1 before withdrawal: {l1_balance_before}");
-        println!("Balance on L2 before withdrawal: {l2_balance_before}");
-
-        // Withdraw
-        let amount_to_withdraw: U256 = parse_units(1_u8, "ether").unwrap().into();
-        let tx_receipt = zk_wallet
-            .withdraw(amount_to_withdraw, zk_wallet.l1_address())
-            .await
-            .unwrap()
-            .await
-            .unwrap()
-            .unwrap();
-        let tx_receipt = zk_wallet
-            .get_era_provider()
-            .unwrap()
-            .wait_for_finalize(tx_receipt, None, None)
-            .await
-            .unwrap();
-        assert_eq!(
-            1,
-            tx_receipt.status.unwrap().as_u64(),
-            "Check that transaction in L2 is successful"
-        );
-
-        println!("L2 Transaction hash: {:?}", tx_receipt.transaction_hash);
-
-        let l2_balance_after_withdraw = zk_wallet.era_balance().await.unwrap();
-        let l1_balance_after_withdraw = zk_wallet.eth_balance().await.unwrap();
-
-        assert_eq!(
-            l2_balance_after_withdraw,
-            l2_balance_before
-                - (amount_to_withdraw + tx_receipt.effective_gas_price.unwrap() * tx_receipt.gas_used.unwrap()),
-            "Check that L2 balance inmediately after withdrawal has decreased by the used gas and amount"
-        );
-
-        assert_eq!(
-            l1_balance_before, l1_balance_after_withdraw,
-            "Check that L1 balance has not changed"
-        );
-
-        let tx_finalize_receipt = zk_wallet
-            .finalize_withdraw(tx_receipt.transaction_hash)
-            .await
-            .unwrap()
-            .await
-            .unwrap()
-            .unwrap();
-
-        println!(
-            "L1 Transaction hash: {:?}",
-            tx_finalize_receipt.transaction_hash
-        );
-
-        assert_eq!(
-            1,
-            tx_finalize_receipt.status.unwrap().as_u64(),
-            "Check that transaction in L1 is successful"
-        );
-
-        // See balances after withdraw
-        let l1_balance_after_finalize = zk_wallet.eth_balance().await.unwrap();
-        let l2_balance_after_finalize = zk_wallet.era_balance().await.unwrap();
-
-        println!("Balance on L1 after finalize withdraw: {l1_balance_after_finalize}");
-        println!("Balance on L2 after finalize withdraw: {l2_balance_after_finalize}");
-
-        assert_eq!(
-            l2_balance_after_finalize, l2_balance_after_withdraw,
-            "Check that L2 balance after finalize has decreased by the used gas"
-        );
-=======
             .await?
             .await?
             .ok_or(ZKSWalletError::CustomError(
                 "No transaction receipt".to_owned(),
             ))?;
->>>>>>> e0ef89ef
 
         Ok(transaction_receipt.transaction_hash)
     }
