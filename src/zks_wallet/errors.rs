use crate::compile::errors::ZKCompilerError;
use ethers::{
    prelude::{
        k256::{
            ecdsa::{RecoveryId, Signature as RecoverableSignature},
            schnorr::signature::hazmat::PrehashSigner,
        },
        signer::SignerMiddlewareError,
<<<<<<< HEAD
        AbiError, SignerMiddleware,
=======
        AbiError, ContractError,
>>>>>>> cc3bd1cf
    },
    providers::{Middleware, ProviderError},
    signers::{Wallet, WalletError},
    solc::{error::SolcError, info::ParseContractInfoError},
    types::transaction::eip712::Eip712Error,
};
use ethers_contract::ContractError;

use crate::contracts::main_contract::MainContractError;

#[derive(thiserror::Error, Debug)]
pub enum ZKSWalletError<M, D>
where
    M: Middleware,
    D: PrehashSigner<(RecoverableSignature, RecoveryId)> + Sync + Send,
{
    #[error("Provider error: {0}")]
    ProviderError(#[from] ProviderError),
    #[error("Middleware error: {0}")]
    MiddlewareError(#[from] SignerMiddlewareError<M, Wallet<D>>),
    #[error("Wallet error: {0}")]
    EthWalletError(#[from] WalletError),
    #[error("ABI error: {0}")]
    AbiError(#[from] AbiError),
    #[error("EIP712 error: {0}")]
    Eip712Error(#[from] Eip712Error),
<<<<<<< HEAD
    #[error("No L1 Ethereum provider")]
    NoL1ProviderError(),
    #[error("No L2 Ethereum provider")]
    NoL2ProviderError(),
=======
    #[error("Contract error: {0}")]
    ContractError(#[from] ContractError<M>),
    #[error("Solc error: {0}")]
    SolcError(#[from] SolcError),
    #[error("ParseContractInfoError error: {0}")]
    ParseContractInfoError(#[from] ParseContractInfoError),
    #[error("ZKSolc error: {0}")]
    ZKSolcError(#[from] ZKCompilerError),
>>>>>>> cc3bd1cf
    #[error("{0}")]
    CustomError(String),
    #[error("Main contract error: {0}")]
    MainContractError(#[from] MainContractError<M, D>),
}

impl<M, D> From<ContractError<SignerMiddleware<M, Wallet<D>>>> for ZKSWalletError<M, D>
where
    M: Middleware,
    D: PrehashSigner<(RecoverableSignature, RecoveryId)> + Sync + Send,
{
    fn from(value: ContractError<SignerMiddleware<M, Wallet<D>>>) -> Self {
        Self::CustomError(format!("{:?}", value))
    }
}<|MERGE_RESOLUTION|>--- conflicted
+++ resolved
@@ -6,18 +6,13 @@
             schnorr::signature::hazmat::PrehashSigner,
         },
         signer::SignerMiddlewareError,
-<<<<<<< HEAD
-        AbiError, SignerMiddleware,
-=======
-        AbiError, ContractError,
->>>>>>> cc3bd1cf
+        AbiError, ContractError, SignerMiddleware,
     },
     providers::{Middleware, ProviderError},
     signers::{Wallet, WalletError},
     solc::{error::SolcError, info::ParseContractInfoError},
     types::transaction::eip712::Eip712Error,
 };
-use ethers_contract::ContractError;
 
 use crate::contracts::main_contract::MainContractError;
 
@@ -37,12 +32,10 @@
     AbiError(#[from] AbiError),
     #[error("EIP712 error: {0}")]
     Eip712Error(#[from] Eip712Error),
-<<<<<<< HEAD
     #[error("No L1 Ethereum provider")]
     NoL1ProviderError(),
     #[error("No L2 Ethereum provider")]
     NoL2ProviderError(),
-=======
     #[error("Contract error: {0}")]
     ContractError(#[from] ContractError<M>),
     #[error("Solc error: {0}")]
@@ -51,7 +44,6 @@
     ParseContractInfoError(#[from] ParseContractInfoError),
     #[error("ZKSolc error: {0}")]
     ZKSolcError(#[from] ZKCompilerError),
->>>>>>> cc3bd1cf
     #[error("{0}")]
     CustomError(String),
     #[error("Main contract error: {0}")]
