<<<<<<< HEAD
use super::{hash_bytecode, rlp_opt, Eip712Meta, Eip712SignInput};
use crate::zks_utils::{DEFAULT_GAS_PER_PUBDATA_LIMIT, EIP712_TX_TYPE, ERA_CHAIN_ID};
=======
use super::{rlp_opt, Eip712Meta};
>>>>>>> f9480ca0
use ethers::{
    types::{transaction::eip2930::AccessList, Address, Bytes, Signature, U256, U64},
    utils::rlp::{Encodable, RlpStream},
};
use serde::{Deserialize, Serialize};

// TODO: Not all the fields are optional. This was copied from the JS implementation.
#[derive(Serialize, Deserialize, Clone, Debug)]
#[serde(rename_all(serialize = "camelCase", deserialize = "camelCase"))]
pub struct Eip712TransactionRequest {
    #[serde(skip_serializing_if = "Option::is_none")]
    pub to: Option<Address>,
    #[serde(skip_serializing_if = "Option::is_none")]
    pub from: Option<Address>,
    pub nonce: U256,
    #[serde(skip_serializing_if = "Option::is_none")]
    pub gas_limit: Option<U256>,
    pub gas_price: U256,
    pub data: Bytes,
    pub value: U256,
    pub chain_id: U256,
    pub r#type: U256,
    #[serde(skip_serializing_if = "Option::is_none")]
    pub access_list: Option<AccessList>,
    #[serde(skip_serializing_if = "Option::is_none")]
    pub max_priority_fee_per_gas: Option<U256>,
    #[serde(skip_serializing_if = "Option::is_none")]
    pub max_fee_per_gas: Option<U256>,
    pub custom_data: Eip712Meta,
    #[serde(skip_serializing_if = "Option::is_none")]
    pub ccip_read_enabled: Option<bool>,
}

impl Eip712TransactionRequest {
    pub fn new() -> Self {
        Self::default()
    }

    pub fn to<T>(mut self, to: T) -> Self
    where
        T: Into<Address>,
    {
        self.to = Some(to.into());
        self
    }

    pub fn from<T>(mut self, from: T) -> Self
    where
        T: Into<Address>,
    {
        self.from = Some(from.into());
        self
    }

    pub fn nonce<T>(mut self, nonce: T) -> Self
    where
        T: Into<U256>,
    {
        self.nonce = nonce.into();
        self
    }

    pub fn gas_limit<T>(mut self, gas_limit: T) -> Self
    where
        T: Into<U256>,
    {
        self.gas_limit = Some(gas_limit.into());
        self
    }

    pub fn gas_price<T>(mut self, gas_price: T) -> Self
    where
        T: Into<U256>,
    {
        self.gas_price = gas_price.into();
        self
    }

    pub fn data<T>(mut self, data: T) -> Self
    where
        T: Into<Bytes>,
    {
        self.data = data.into();
        self
    }

    pub fn value<T>(mut self, value: T) -> Self
    where
        T: Into<U256>,
    {
        self.value = value.into();
        self
    }

    pub fn chain_id<T>(mut self, chain_id: T) -> Self
    where
        T: Into<U256>,
    {
        self.chain_id = chain_id.into();
        self
    }

    pub fn r#type<T>(mut self, r#type: T) -> Self
    where
        T: Into<U256>,
    {
        self.r#type = r#type.into();
        self
    }

    pub fn access_list<T>(mut self, access_list: AccessList) -> Self {
        self.access_list = Some(access_list);
        self
    }

    pub fn max_priority_fee_per_gas<T>(mut self, max_priority_fee_per_gas: T) -> Self
    where
        T: Into<U256>,
    {
        self.max_priority_fee_per_gas = Some(max_priority_fee_per_gas.into());
        self
    }

    pub fn max_fee_per_gas<T>(mut self, max_fee_per_gas: T) -> Self
    where
        T: Into<U256>,
    {
        self.max_fee_per_gas = Some(max_fee_per_gas.into());
        self
    }

    pub fn custom_data(mut self, custom_data: Eip712Meta) -> Self {
        self.custom_data = custom_data;
        self
    }

    pub fn ccip_read_enabled(mut self, ccip_read_enabled: bool) -> Self {
        self.ccip_read_enabled = Some(ccip_read_enabled);
        self
    }

    pub fn rlp_unsigned(&self) -> Bytes {
        self.rlp(None)
    }

    pub fn rlp_signed(&self, signature: Signature) -> Bytes {
        self.rlp(Some(signature))
    }

    pub fn rlp(&self, signature: Option<Signature>) -> Bytes {
        let mut stream = RlpStream::new();
        stream.begin_unbounded_list();

        // 0
        stream.append(&self.nonce);
        // 1
        rlp_opt(&mut stream, &self.max_priority_fee_per_gas);
        // 2
        rlp_opt(&mut stream, &self.max_fee_per_gas);
        // 3 (supped to be gas)
        rlp_opt(&mut stream, &self.gas_limit);
        // 4
        rlp_opt(&mut stream, &self.to);
        // 5
        stream.append(&self.value);
        // 6
        stream.append(&self.data.0);
        if let Some(signature) = signature {
            // 7
            stream.append(&U64::from(signature.v));
            // 8
            stream.append(&signature.r);
            // 9
            stream.append(&signature.s);
        } else {
            // 7, 8, 9 must be set even if no signature is provided.
            // This should be the case of transaction that have a
            // custom signature set.
            stream.append(&"");
            stream.append(&"");
            stream.append(&"");
        }
        // 10
        stream.append(&self.chain_id);
        // 11
        rlp_opt(&mut stream, &self.from);
        // 12, 13, 14, 15
        self.custom_data.rlp_append(&mut stream);

        stream.finalize_unbounded_list();
        stream.out().freeze().into()
    }
<<<<<<< HEAD
}

impl Default for Eip712TransactionRequest {
    fn default() -> Self {
        Self {
            to: Default::default(),
            from: Default::default(),
            nonce: Default::default(),
            gas_limit: Default::default(),
            gas_price: Default::default(),
            data: Default::default(),
            value: Default::default(),
            chain_id: ERA_CHAIN_ID.into(),
            r#type: EIP712_TX_TYPE.into(),
            access_list: Default::default(),
            max_priority_fee_per_gas: Default::default(),
            max_fee_per_gas: Default::default(),
            custom_data: Default::default(),
            ccip_read_enabled: Default::default(),
        }
    }
}

impl Into<Eip712SignInput> for Eip712TransactionRequest {
    fn into(self) -> Eip712SignInput {
        let mut eip712_sign_input = Eip712SignInput::default();

        eip712_sign_input.tx_type = self.r#type;
        eip712_sign_input.from = self.from;
        eip712_sign_input.to = self.to;
        eip712_sign_input.gas_limit = self.gas_limit;
        // TODO create a new constant for default value
        eip712_sign_input.max_fee_per_gas = self.max_fee_per_gas.or(Some(U256::from("0x0ee6b280")));
        // TODO create a new constant for default value
        eip712_sign_input.max_priority_fee_per_gas = self
            .max_priority_fee_per_gas
            .or(Some(U256::from("0x0ee6b280")));
        eip712_sign_input.nonce = self.nonce;
        eip712_sign_input.value = self.value;
        eip712_sign_input.data = self.data;

        if let Some(factory_deps) = self.custom_data.factory_deps {
            eip712_sign_input.factory_deps = Some(
                factory_deps
                    .iter()
                    .map(|dependency_bytecode| hash_bytecode(dependency_bytecode).map(Bytes::from))
                    .collect::<Result<Vec<Bytes>, _>>()
                    .unwrap(),
            );
        }
        eip712_sign_input.gas_per_pubdata_byte_limit =
            Some(U256::from(DEFAULT_GAS_PER_PUBDATA_LIMIT));
        if let Some(paymaster_params) = self.custom_data.paymaster_params {
            eip712_sign_input.paymaster = Some(paymaster_params.paymaster);
            eip712_sign_input.paymaster_input = Some(paymaster_params.paymaster_input);
        } else {
            eip712_sign_input.paymaster = Some(
                "0x0000000000000000000000000000000000000000"
                    .parse()
                    .unwrap(),
            );
            // TODO: This default seems to be wrong.
            eip712_sign_input.paymaster_input = Some(Bytes::default());
        }

        eip712_sign_input
    }
=======
>>>>>>> f9480ca0
}<|MERGE_RESOLUTION|>--- conflicted
+++ resolved
@@ -1,9 +1,6 @@
-<<<<<<< HEAD
-use super::{hash_bytecode, rlp_opt, Eip712Meta, Eip712SignInput};
-use crate::zks_utils::{DEFAULT_GAS_PER_PUBDATA_LIMIT, EIP712_TX_TYPE, ERA_CHAIN_ID};
-=======
+use crate::zks_utils::{EIP712_TX_TYPE, ERA_CHAIN_ID};
+
 use super::{rlp_opt, Eip712Meta};
->>>>>>> f9480ca0
 use ethers::{
     types::{transaction::eip2930::AccessList, Address, Bytes, Signature, U256, U64},
     utils::rlp::{Encodable, RlpStream},
@@ -196,7 +193,6 @@
         stream.finalize_unbounded_list();
         stream.out().freeze().into()
     }
-<<<<<<< HEAD
 }
 
 impl Default for Eip712TransactionRequest {
@@ -218,52 +214,4 @@
             ccip_read_enabled: Default::default(),
         }
     }
-}
-
-impl Into<Eip712SignInput> for Eip712TransactionRequest {
-    fn into(self) -> Eip712SignInput {
-        let mut eip712_sign_input = Eip712SignInput::default();
-
-        eip712_sign_input.tx_type = self.r#type;
-        eip712_sign_input.from = self.from;
-        eip712_sign_input.to = self.to;
-        eip712_sign_input.gas_limit = self.gas_limit;
-        // TODO create a new constant for default value
-        eip712_sign_input.max_fee_per_gas = self.max_fee_per_gas.or(Some(U256::from("0x0ee6b280")));
-        // TODO create a new constant for default value
-        eip712_sign_input.max_priority_fee_per_gas = self
-            .max_priority_fee_per_gas
-            .or(Some(U256::from("0x0ee6b280")));
-        eip712_sign_input.nonce = self.nonce;
-        eip712_sign_input.value = self.value;
-        eip712_sign_input.data = self.data;
-
-        if let Some(factory_deps) = self.custom_data.factory_deps {
-            eip712_sign_input.factory_deps = Some(
-                factory_deps
-                    .iter()
-                    .map(|dependency_bytecode| hash_bytecode(dependency_bytecode).map(Bytes::from))
-                    .collect::<Result<Vec<Bytes>, _>>()
-                    .unwrap(),
-            );
-        }
-        eip712_sign_input.gas_per_pubdata_byte_limit =
-            Some(U256::from(DEFAULT_GAS_PER_PUBDATA_LIMIT));
-        if let Some(paymaster_params) = self.custom_data.paymaster_params {
-            eip712_sign_input.paymaster = Some(paymaster_params.paymaster);
-            eip712_sign_input.paymaster_input = Some(paymaster_params.paymaster_input);
-        } else {
-            eip712_sign_input.paymaster = Some(
-                "0x0000000000000000000000000000000000000000"
-                    .parse()
-                    .unwrap(),
-            );
-            // TODO: This default seems to be wrong.
-            eip712_sign_input.paymaster_input = Some(Bytes::default());
-        }
-
-        eip712_sign_input
-    }
-=======
->>>>>>> f9480ca0
 }