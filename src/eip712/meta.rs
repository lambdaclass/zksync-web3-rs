--- conflicted
+++ resolved
@@ -75,12 +75,6 @@
         // 14
         rlp_append_option(stream, self.custom_signature.clone().map(|v| v.to_vec()));
         // 15
-<<<<<<< HEAD
-        if let Some(paymaster_params) = self.paymaster_params.clone() {
-            paymaster_params.rlp_append(stream);
-        }
-=======
         rlp_append_option(stream, self.paymaster_params.clone());
->>>>>>> dbe148d5
     }
 }