--- conflicted
+++ resolved
@@ -1,8 +1,4 @@
-<<<<<<< HEAD
 use super::{rlp_append_option, PaymasterParams};
-=======
-use super::PaymasterParams;
->>>>>>> b7fcce07
 use crate::zks_utils::DEFAULT_GAS_PER_PUBDATA_LIMIT;
 use ethers::{
     types::{Bytes, U256},
@@ -14,17 +10,11 @@
 #[serde(rename_all(serialize = "camelCase", deserialize = "camelCase"))]
 pub struct Eip712Meta {
     pub gas_per_pubdata: U256,
-<<<<<<< HEAD
     pub factory_deps: Vec<Vec<u8>>,
     #[serde(skip_serializing_if = "Option::is_none")]
     pub custom_signature: Option<Bytes>,
     #[serde(skip_serializing_if = "Option::is_none")]
     pub paymaster_params: Option<PaymasterParams>,
-=======
-    pub factory_deps: Vec<Bytes>,
-    pub custom_signature: Bytes,
-    pub paymaster_params: PaymasterParams,
->>>>>>> b7fcce07
 }
 
 impl Eip712Meta {
@@ -66,15 +56,9 @@
     fn default() -> Self {
         Self {
             gas_per_pubdata: DEFAULT_GAS_PER_PUBDATA_LIMIT.into(),
-<<<<<<< HEAD
             factory_deps: Default::default(),
             custom_signature: Default::default(),
             paymaster_params: Default::default(),
-=======
-            factory_deps: <Vec<Bytes>>::default(),
-            custom_signature: Bytes::default(),
-            paymaster_params: PaymasterParams::default(),
->>>>>>> b7fcce07
         }
     }
 }
@@ -87,21 +71,13 @@
         if !self.factory_deps.is_empty() {
             stream.begin_list(self.factory_deps.len());
             for dep in self.factory_deps.iter() {
-<<<<<<< HEAD
                 stream.append(dep);
-=======
-                stream.append(&dep.to_vec());
->>>>>>> b7fcce07
             }
         } else {
             stream.begin_list(0);
         }
         // 14
-<<<<<<< HEAD
         rlp_append_option(stream, self.custom_signature.clone().map(|v| v.to_vec()));
-=======
-        stream.append(&self.custom_signature.to_vec());
->>>>>>> b7fcce07
         // 15
         self.paymaster_params.rlp_append(stream);
     }
