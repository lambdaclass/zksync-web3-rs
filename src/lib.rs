#![warn(warnings, rust_2018_idioms)]
#![forbid(unsafe_code)]
#![recursion_limit = "256"]
#![warn(
    clippy::allow_attributes_without_reason,
    clippy::as_conversions,
    clippy::as_ptr_cast_mut,
    clippy::unnecessary_cast,
    clippy::clone_on_ref_ptr,
    clippy::create_dir,
    clippy::dbg_macro,
    clippy::decimal_literal_representation,
    clippy::default_numeric_fallback,
    clippy::deref_by_slicing,
    clippy::empty_structs_with_brackets,
    clippy::float_cmp_const,
    clippy::fn_to_numeric_cast_any,
    clippy::indexing_slicing,
    clippy::iter_kv_map,
    clippy::manual_clamp,
    clippy::manual_filter,
    clippy::map_err_ignore,
    clippy::uninlined_format_args,
    clippy::unseparated_literal_suffix,
    clippy::unused_format_specs,
    clippy::single_char_lifetime_names,
    clippy::str_to_string,
    clippy::string_add,
    clippy::string_slice,
    clippy::string_to_string,
    clippy::todo,
    clippy::try_err
)]
#![deny(clippy::unwrap_used, clippy::expect_used)]
#![allow(
    clippy::module_inception,
    clippy::module_name_repetitions,
    clippy::let_underscore_must_use
)]

pub use ethers::addressbook;
pub use ethers::contract;
pub use ethers::etherscan;
pub use ethers::middleware;
pub use ethers::providers;
pub use ethers::signers;
pub use ethers::solc;
pub use ethers::{
    core,
    core::{abi, types, utils},
};

/// Easy imports of frequently used type definitions and traits.
pub mod prelude {
    pub use super::addressbook::contract;

    pub use super::contract::*;

    pub use super::core::{types::*, *};

    pub use super::etherscan::*;

    pub use super::middleware::*;

    pub use super::providers::*;

    pub use super::signers::*;

    pub use super::solc::*;
}

// TODO: This should be visible only for this crate and not for the library users.
pub mod cli;
pub mod compile;
<<<<<<< HEAD
pub mod eip712;
=======
pub mod zks_provider;
>>>>>>> 7b415b99

// For macro expansions only, not public API.
#[allow(unused_extern_crates)]
extern crate self as zkethers;<|MERGE_RESOLUTION|>--- conflicted
+++ resolved
@@ -72,11 +72,8 @@
 // TODO: This should be visible only for this crate and not for the library users.
 pub mod cli;
 pub mod compile;
-<<<<<<< HEAD
 pub mod eip712;
-=======
 pub mod zks_provider;
->>>>>>> 7b415b99
 
 // For macro expansions only, not public API.
 #[allow(unused_extern_crates)]
