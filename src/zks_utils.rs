--- conflicted
+++ resolved
@@ -13,11 +13,8 @@
 
 pub const ETH_CHAIN_ID: u16 = 0x9;
 pub const ERA_CHAIN_ID: u16 = 0x10E;
-<<<<<<< HEAD
 pub const ERA_MAINNET_CHAIN_ID: u16 = 324;
-=======
-
->>>>>>> e0ef89ef
+
 pub const EIP712_TX_TYPE: u8 = 0x71;
 // The large L2 gas per pubdata to sign. This gas is enough to ensure that
 // any reasonable limit will be accepted. Note, that the operator is NOT required to
