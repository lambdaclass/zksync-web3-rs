[package]
name = "zksync-web3-rs"
version = "0.1.0"
edition = "2021"

# See more keys and their definitions at https://doc.rust-lang.org/cargo/reference/manifest.html

[dependencies]
ethers = { version = "2.0.4", features = ["rustls"] }
<<<<<<< HEAD
tokio = { version = "1", features = ["macros", "process"] }
clap = { version = "4.2.7", features = ["derive"] }

=======
clap = { version = "4.2.7", features = ["derive"] }

# Async
tokio = { version = "1", features = ["macros", "process"] }
async-trait = "0.1.68"

>>>>>>> 7b415b99
# Serialization
serde = "1.0.163"
serde_json = { version = "1" }
hex = "0.4"

# Error handling
eyre = "0.6" # CLI error handling
thiserror = "1.0.40" # Library error handling

# Logging
log = "0.4"
env_logger = "0.10"<|MERGE_RESOLUTION|>--- conflicted
+++ resolved
@@ -7,18 +7,12 @@
 
 [dependencies]
 ethers = { version = "2.0.4", features = ["rustls"] }
-<<<<<<< HEAD
-tokio = { version = "1", features = ["macros", "process"] }
-clap = { version = "4.2.7", features = ["derive"] }
-
-=======
 clap = { version = "4.2.7", features = ["derive"] }
 
 # Async
 tokio = { version = "1", features = ["macros", "process"] }
 async-trait = "0.1.68"
 
->>>>>>> 7b415b99
 # Serialization
 serde = "1.0.163"
 serde_json = { version = "1" }
