--- conflicted
+++ resolved
@@ -26,12 +26,11 @@
 log = "0.4"
 env_logger = "0.10"
 
-<<<<<<< HEAD
+# Hash
+sha2 = "0.9.5"
+
 # Examples
 
 [[example]]
 name = "simple_payment"
-path = "examples/simple_payment/main.rs"
-=======
-sha2 = "0.9.5"
->>>>>>> fdeaa8ba
+path = "examples/simple_payment/main.rs"