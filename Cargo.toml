[package]
<<<<<<< HEAD
name = "zksync-ethers-rs"
version = "0.1.1"
=======
name = "zksync-web3-rs"
version = "0.2.1"
>>>>>>> 56653345
edition = "2021"
license = "MIT"
description = "Rust SDK for zkSync Era"
repository = "https://github.com/lambdaclass/zksync-ethers-rs/"
homepage = "https://github.com/lambdaclass/zksync-ethers-rs/"

# See more keys and their definitions at https://doc.rust-lang.org/cargo/reference/manifest.html

[dependencies]
ethers = { version = "2.0.4", features = ["rustls"] }
ethers-contract = "2.0.7"
clap = { version = "4.2.7", features = ["derive"] }
lazy_static = "1.4.0"

# ZKsync
zksync_types = { git = "https://github.com/matter-labs/zksync-era.git", package = "zksync_types" }
zksync_web3_decl = { git = "https://github.com/matter-labs/zksync-era.git", package = "zksync_web3_decl" }
zksync_system_constants = { git = "https://github.com/matter-labs/zksync-era.git", package = "zksync_system_constants" }
zksync_contracts = { git = "https://github.com/matter-labs/zksync-era.git", package = "zksync_contracts" }
zksync_prover_interface = { git = "https://github.com/matter-labs/zksync-era.git", package = "zksync_prover_interface" }

# Async
tokio = { version = "1", features = ["macros", "process"] }
async-trait = "0.1.68"

# Serialization
serde = "1.0.163"
serde_json = { version = "1" }
hex = "0.4"

# Error handling
thiserror = "1.0.40" # Library error handling

# Logging
log = "0.4"
env_logger = "0.11.3"

# Hash
<<<<<<< HEAD
sha2 = "0.10.8"
=======
sha2 = "0.9.5"
anyhow = "1.0.88"
>>>>>>> 56653345

[features]
ethers-solc = ["ethers/ethers-solc"]

[dev-dependencies]
colored = "2.1.0"

# Examples

#[[example]]
#name = "simple_payment"
#path = "examples/simple_payment/main.rs"

[profile.test]
opt-level = 3
debug-assertions = true<|MERGE_RESOLUTION|>--- conflicted
+++ resolved
@@ -1,11 +1,6 @@
 [package]
-<<<<<<< HEAD
 name = "zksync-ethers-rs"
-version = "0.1.1"
-=======
-name = "zksync-web3-rs"
 version = "0.2.1"
->>>>>>> 56653345
 edition = "2021"
 license = "MIT"
 description = "Rust SDK for zkSync Era"
@@ -44,12 +39,8 @@
 env_logger = "0.11.3"
 
 # Hash
-<<<<<<< HEAD
 sha2 = "0.10.8"
-=======
-sha2 = "0.9.5"
 anyhow = "1.0.88"
->>>>>>> 56653345
 
 [features]
 ethers-solc = ["ethers/ethers-solc"]
