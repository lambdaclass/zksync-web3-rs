name: CI
on:
  push:
    branches: [main]
  pull_request:
    branches: ["*"]

concurrency:
  group: ${{ github.head_ref || github.run_id }}
  cancel-in-progress: true

jobs:
  Build:
    name: Build
    runs-on: ubuntu-latest
    steps:
      - name: Checkout sources
        uses: actions/checkout@v3

      - name: Rustup toolchain install
        uses: dtolnay/rust-toolchain@stable
        with:
          toolchain: stable

      - uses: Swatinem/rust-cache@v2
        with:
          cache-on-failure: true

      - name: Run cargo check
        uses: dtolnay/rust-toolchain@stable
        with:
          command: check

  format:
    name: Format
    runs-on: ubuntu-latest
    steps:
      - name: Checkout sources
        uses: actions/checkout@v3

      - uses: Swatinem/rust-cache@v2
        with:
          cache-on-failure: true

      - name: Install stable toolchain
        uses: dtolnay/rust-toolchain@stable
        with:
          toolchain: stable
          components: rustfmt

      - name: Run cargo fmt
        run: cargo fmt --all -- --check

  lint:
    name: Lint
    runs-on: ubuntu-latest
    steps:
      - name: Checkout sources
        uses: actions/checkout@v3

      - uses: Swatinem/rust-cache@v2
        with:
          cache-on-failure: true

      - name: Install stable toolchain
        uses: dtolnay/rust-toolchain@stable
        with:
          toolchain: stable
          components: clippy

      - name: Run clippy
        run: make clippy

  test:
    name: Test
    runs-on: ubuntu-latest
    env:
      CARGO_TERM_COLOR: always
    steps:
      - uses: actions/checkout@v3
<<<<<<< HEAD
      - name: Install solc
        run: |
          sudo add-apt-repository ppa:ethereum/ethereum
          sudo apt-get update
          sudo apt-get install solc
      - name: Install zksolc
        run: |
          mkdir -p '/home/runner/.local/bin'
          wget 'https://github.com/matter-labs/zksolc-bin/raw/main/linux-amd64/zksolc-linux-amd64-musl-v1.3.11' -O '/home/runner/.local/bin/zksolc'
          chmod +x '/home/runner/.local/bin/zksolc'
=======

      - uses: Swatinem/rust-cache@v2
        with:
          cache-on-failure: true

>>>>>>> e98ba38d
      - uses: dtolnay/rust-toolchain@stable
        with:
          toolchain: stable
          components: clippy

      - name: Install cargo-llvm-cov
        uses: taiki-e/install-action@cargo-llvm-cov

      - name: Run tests and generate code coverage
        run: make coverage

      - name: Upload coverage to Codecov
        uses: codecov/codecov-action@v3
        with:
          token: ${{ secrets.CODECOV_TOKEN }}
          files: lcov.info
          fail_ci_if_error: true<|MERGE_RESOLUTION|>--- conflicted
+++ resolved
@@ -78,7 +78,6 @@
       CARGO_TERM_COLOR: always
     steps:
       - uses: actions/checkout@v3
-<<<<<<< HEAD
       - name: Install solc
         run: |
           sudo add-apt-repository ppa:ethereum/ethereum
@@ -89,13 +88,11 @@
           mkdir -p '/home/runner/.local/bin'
           wget 'https://github.com/matter-labs/zksolc-bin/raw/main/linux-amd64/zksolc-linux-amd64-musl-v1.3.11' -O '/home/runner/.local/bin/zksolc'
           chmod +x '/home/runner/.local/bin/zksolc'
-=======
 
       - uses: Swatinem/rust-cache@v2
         with:
           cache-on-failure: true
 
->>>>>>> e98ba38d
       - uses: dtolnay/rust-toolchain@stable
         with:
           toolchain: stable
