use clap::Parser;
use ethers::{
    abi::Address,
    prelude::k256::ecdsa::SigningKey,
    providers::{Middleware, Provider},
    signers::{Signer, Wallet},
    types::{TransactionReceipt, U256},
};
<<<<<<< HEAD
use zksync_web3_rs::{zks_wallet::TransferRequest, ZKSWallet};
=======
use zksync_web3_rs::ZKSWallet;
>>>>>>> 54c2145c

// It is set so that the transaction is replay-protected (EIP-155)
// https://era.zksync.io/docs/api/hardhat/testing.html#connect-wallet-to-local-nodes
//const L1_CHAIN_ID: u64 = 9;
const L2_CHAIN_ID: u64 = 270;

#[derive(Parser)]
struct Args {
    #[clap(long)]
    pub host: String,
    #[clap(short, long)]
    pub port: u16,
    #[clap(long, name = "AMOUNT_TO_TRANSFER")]
    pub amount: String,
    #[clap(long, name = "SENDER_ADDRESS")]
    pub from: Address,
    #[clap(long, name = "RECEIVER_ADDRESS")]
    pub to: Address,
    #[clap(long, name = "SENDER_PRIVATE_KEY")]
    pub private_key: Wallet<SigningKey>,
}

#[tokio::main]
async fn main() {
    env_logger::builder()
        .filter_module("reqwest::connect", log::LevelFilter::Off)
        .filter_level(log::LevelFilter::Debug)
        .init();

    let args = Args::parse();

    /* Connecting to the node */
    let amount = U256::from_dec_str(&args.amount).unwrap();
    log::debug!("Amount to transfer: {:?}", amount);
    let signer = Wallet::with_chain_id(args.private_key, L2_CHAIN_ID);

    let provider = Provider::try_from(format!(
        "http://{host}:{port}",
        host = args.host,
        port = args.port
    ))
    .unwrap()
    .interval(std::time::Duration::from_millis(10));

    let zk_wallet = ZKSWallet::new(signer, None, Some(provider.clone()), None).unwrap();
<<<<<<< HEAD

    /* Payment transaction building */
    let payment_request = TransferRequest::with(amount, args.to).from(args.from);

    log::debug!("{:?}", payment_request);
=======
>>>>>>> 54c2145c

    /* Sending the payment transaction */

    log::debug!(
        "Sender's balance before paying: {:?}",
        provider.clone().get_balance(args.from, None).await.unwrap()
    );
    log::debug!(
        "Receiver's balance before getting payed: {:?}",
        provider.get_balance(args.to, None).await.unwrap()
    );

<<<<<<< HEAD
    let payment_response: TransactionReceipt =
        zk_wallet.transfer(payment_request, None).await.unwrap();
=======
    let pending_payment_transaction = zk_wallet.transfer(args.to, amount, None).await.unwrap();

    /* Waiting for the payment transaction */
    let payment_response: TransactionReceipt = pending_payment_transaction.await.unwrap().unwrap();
>>>>>>> 54c2145c
    log::info!("{:?}", payment_response);

    log::debug!(
        "Sender's balance after paying: {:?}",
        provider.get_balance(args.from, None).await.unwrap()
    );
    log::debug!(
        "Receiver's balance after getting payed: {:?}",
        provider.get_balance(args.to, None).await.unwrap()
    );
}<|MERGE_RESOLUTION|>--- conflicted
+++ resolved
@@ -6,11 +6,7 @@
     signers::{Signer, Wallet},
     types::{TransactionReceipt, U256},
 };
-<<<<<<< HEAD
 use zksync_web3_rs::{zks_wallet::TransferRequest, ZKSWallet};
-=======
-use zksync_web3_rs::ZKSWallet;
->>>>>>> 54c2145c
 
 // It is set so that the transaction is replay-protected (EIP-155)
 // https://era.zksync.io/docs/api/hardhat/testing.html#connect-wallet-to-local-nodes
@@ -56,14 +52,11 @@
     .interval(std::time::Duration::from_millis(10));
 
     let zk_wallet = ZKSWallet::new(signer, None, Some(provider.clone()), None).unwrap();
-<<<<<<< HEAD
 
     /* Payment transaction building */
     let payment_request = TransferRequest::with(amount, args.to).from(args.from);
 
     log::debug!("{:?}", payment_request);
-=======
->>>>>>> 54c2145c
 
     /* Sending the payment transaction */
 
@@ -76,15 +69,10 @@
         provider.get_balance(args.to, None).await.unwrap()
     );
 
-<<<<<<< HEAD
-    let payment_response: TransactionReceipt =
-        zk_wallet.transfer(payment_request, None).await.unwrap();
-=======
-    let pending_payment_transaction = zk_wallet.transfer(args.to, amount, None).await.unwrap();
+    let pending_payment_transaction = zk_wallet.transfer(payment_request, None).await.unwrap();
 
     /* Waiting for the payment transaction */
     let payment_response: TransactionReceipt = pending_payment_transaction.await.unwrap().unwrap();
->>>>>>> 54c2145c
     log::info!("{:?}", payment_response);
 
     log::debug!(
